--- conflicted
+++ resolved
@@ -18,11 +18,7 @@
 
 static const dev_config_t init_config =
 {
-<<<<<<< HEAD
-	.firmware_version = 0x1335,		// do not change
-=======
 	.firmware_version = 0x1341,		// do not change
->>>>>>> 16896e5e
 	
 	/* 
 		Name of device in devices dispatcher
