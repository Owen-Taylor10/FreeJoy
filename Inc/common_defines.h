--- conflicted
+++ resolved
@@ -11,11 +11,7 @@
 
 //#define DEBUG
 
-<<<<<<< HEAD
-#define FIRMWARE_VERSION					0x1513			// v1.5.1b3
-=======
 #define FIRMWARE_VERSION					0x1514			// v1.5.1b4
->>>>>>> 7ae4513c
 #define USED_PINS_NUM							30					// constant for BluePill and BlackPill boards
 #define MAX_AXIS_NUM							8						// max 8
 #define MAX_BUTTONS_NUM						128					// power of 2, max 128
