/**
  ******************************************************************************
  * @file           : common_defines.h
  * @brief          : This file contains the common defines for the app.                  
  ******************************************************************************
  */

/* Define to prevent recursive inclusion -------------------------------------*/
#ifndef __COMMON_DEFINES_H__
#define __COMMON_DEFINES_H__

//#define DEBUG

<<<<<<< HEAD
#define FIRMWARE_VERSION					0x1335			// v1.3.3b5
=======
#define FIRMWARE_VERSION					0x1341			// v1.3.4b1
>>>>>>> 16896e5e
#define USED_PINS_NUM							30					// constant for BluePill and BlackPill boards
#define MAX_AXIS_NUM							8						// max 8
#define MAX_BUTTONS_NUM						128					// power of 2, max 128
#define MAX_POVS_NUM							4						// max 4
#define MAX_ENCODERS_NUM					16					// max 64
#define MAX_SHIFT_REG_NUM					4						// max 4

#define AXIS_MIN_VALUE						(-32767)
#define AXIS_MAX_VALUE						(32767)
#define AXIS_CENTER_VALUE					(AXIS_MIN_VALUE + (AXIS_MAX_VALUE-AXIS_MIN_VALUE)/2)
#define AXIS_FULLSCALE						(AXIS_MAX_VALUE - AXIS_MIN_VALUE)

#define CONFIG_ADDR								(0x0800FC00)
#define FIRMWARE_COPY_ADDR				(0x8000000 + 0x7000)
#define BOOTLOADER_ADDR						(0x0800F400)

enum
{
	REPORT_ID_JOY = 1,
	REPORT_ID_CONFIG_IN,
	REPORT_ID_CONFIG_OUT,
	REPORT_ID_FIRMWARE,
};


#endif 	/* __COMMON_DEFINES_H__ */<|MERGE_RESOLUTION|>--- conflicted
+++ resolved
@@ -11,11 +11,7 @@
 
 //#define DEBUG
 
-<<<<<<< HEAD
-#define FIRMWARE_VERSION					0x1335			// v1.3.3b5
-=======
 #define FIRMWARE_VERSION					0x1341			// v1.3.4b1
->>>>>>> 16896e5e
 #define USED_PINS_NUM							30					// constant for BluePill and BlackPill boards
 #define MAX_AXIS_NUM							8						// max 8
 #define MAX_BUTTONS_NUM						128					// power of 2, max 128
