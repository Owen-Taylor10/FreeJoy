--- conflicted
+++ resolved
@@ -1,556 +1,552 @@
-/**
-  ******************************************************************************
-  * @file    usb_endp.c
-  * @author  MCD Application Team
-  * @version V4.1.0
-  * @date    26-May-2017
-  * @brief   Endpoint routines
-  ******************************************************************************
-  * @attention
-  *
-  * <h2><center>&copy; COPYRIGHT(c) 2017 STMicroelectronics</center></h2>
-  *
-  * Redistribution and use in source and binary forms, with or without modification,
-  * are permitted provided that the following conditions are met:
-  *   1. Redistributions of source code must retain the above copyright notice,
-  *      this list of conditions and the following disclaimer.
-  *   2. Redistributions in binary form must reproduce the above copyright notice,
-  *      this list of conditions and the following disclaimer in the documentation
-  *      and/or other materials provided with the distribution.
-  *   3. Neither the name of STMicroelectronics nor the names of its contributors
-  *      may be used to endorse or promote products derived from this software
-  *      without specific prior written permission.
-  *
-  * THIS SOFTWARE IS PROVIDED BY THE COPYRIGHT HOLDERS AND CONTRIBUTORS "AS IS"
-  * AND ANY EXPRESS OR IMPLIED WARRANTIES, INCLUDING, BUT NOT LIMITED TO, THE
-  * IMPLIED WARRANTIES OF MERCHANTABILITY AND FITNESS FOR A PARTICULAR PURPOSE ARE
-  * DISCLAIMED. IN NO EVENT SHALL THE COPYRIGHT HOLDER OR CONTRIBUTORS BE LIABLE
-  * FOR ANY DIRECT, INDIRECT, INCIDENTAL, SPECIAL, EXEMPLARY, OR CONSEQUENTIAL
-  * DAMAGES (INCLUDING, BUT NOT LIMITED TO, PROCUREMENT OF SUBSTITUTE GOODS OR
-  * SERVICES; LOSS OF USE, DATA, OR PROFITS; OR BUSINESS INTERRUPTION) HOWEVER
-  * CAUSED AND ON ANY THEORY OF LIABILITY, WHETHER IN CONTRACT, STRICT LIABILITY,
-  * OR TORT (INCLUDING NEGLIGENCE OR OTHERWISE) ARISING IN ANY WAY OUT OF THE USE
-  * OF THIS SOFTWARE, EVEN IF ADVISED OF THE POSSIBILITY OF SUCH DAMAGE.
-  *
-  ******************************************************************************
-  */
-
-
-/* Includes ------------------------------------------------------------------*/
-
-#include "usb_hw.h"
-#include "usb_lib.h"
-#include "usb_istr.h"
-#include "usb_pwr.h"
-
-#include "config.h"
-#include "crc16.h"
-
-/* Private typedef -----------------------------------------------------------*/
-/* Private define ------------------------------------------------------------*/
-/* Private macro -------------------------------------------------------------*/
-/* Private variables ---------------------------------------------------------*/
-volatile extern uint8_t bootloader;
-volatile extern int32_t joy_ticks;
-
-__IO uint8_t PrevXferComplete = 1;
-
-/* Private function prototypes -----------------------------------------------*/
-/* Private functions ---------------------------------------------------------*/
-/*******************************************************************************
-* Function Name  : EP1_OUT_Callback.
-* Description    : EP1 OUT Callback Routine.
-* Input          : None.
-* Output         : None.
-* Return         : None.
-*******************************************************************************/
-void EP1_OUT_Callback(void)
-{
-	static  dev_config_t tmp_dev_config;
-	
-	uint8_t config_in_cnt;
-	uint8_t config_out_cnt;
-	uint8_t tmp_buf[64];
-	uint8_t hid_buf[64];
-	uint8_t i;
-	uint8_t pos = 2;
-	uint8_t repotId;
-
-	// 2 second delay for joy report
-	joy_ticks = GetTick() + 2000;
-	
-	/* Read received data (2 bytes) */  
-  USB_SIL_Read(EP1_OUT, hid_buf);
-	
-	repotId = hid_buf[0];
-	
-	switch (repotId)
-	{
-		case REPORT_ID_CONFIG_IN:
-		{
-			config_in_cnt = hid_buf[1];			// requested config packet number
-			
-			if ((config_in_cnt > 0) & (config_in_cnt <= 16))
-			{		
-				
-				uint8_t pos = 2;
-				uint8_t i;
-				
-				DevConfigGet(&tmp_dev_config);
-				
-				memset(tmp_buf, 0, sizeof(tmp_buf));			
-				tmp_buf[0] = REPORT_ID_CONFIG_IN;					
-				tmp_buf[1] = config_in_cnt;
-				
-				switch(config_in_cnt)
-				{
-					case 1:	
-						memcpy(&tmp_buf[pos], (uint8_t *) &(tmp_dev_config.firmware_version), sizeof(tmp_dev_config.firmware_version));
-						pos += sizeof(tmp_dev_config.firmware_version);
-						memcpy(&tmp_buf[pos], (uint8_t *) &(tmp_dev_config.device_name), sizeof(tmp_dev_config.device_name));
-						pos += sizeof(tmp_dev_config.device_name);
-						memcpy(&tmp_buf[pos], (uint8_t *) &(tmp_dev_config.button_debounce_ms), 4);
-						pos += 4;							
-						memcpy(&tmp_buf[pos], (uint8_t *) &(tmp_dev_config.pins), sizeof(tmp_dev_config.pins));
-						pos += sizeof(tmp_dev_config.pins);
-					
-						USB_CUSTOM_HID_SendReport((uint8_t *)&(tmp_buf), 64);
-						break;
-					
-					case 2:
-						i = 0;
-						while(sizeof(tmp_buf) - pos > sizeof(axis_config_t))
-						{
-							memcpy(&tmp_buf[pos], (uint8_t *) &(tmp_dev_config.axis_config[i++]), sizeof(axis_config_t));
-							pos += sizeof(axis_config_t);
-						}
-						USB_CUSTOM_HID_SendReport((uint8_t *)&(tmp_buf), 64);
-						break;
-					
-					case 3:
-						i = 2;
-						while(sizeof(tmp_buf) - pos > sizeof(axis_config_t))
-						{
-							memcpy(&tmp_buf[pos], (uint8_t *) &(tmp_dev_config.axis_config[i++]), sizeof(axis_config_t));
-							pos += sizeof(axis_config_t);
-						}
-						USB_CUSTOM_HID_SendReport((uint8_t *)&(tmp_buf), 64);
-						break;
-					
-					case 4:
-						i = 4;
-						while(sizeof(tmp_buf) - pos > sizeof(axis_config_t))
-						{
-							memcpy(&tmp_buf[pos], (uint8_t *) &(tmp_dev_config.axis_config[i++]), sizeof(axis_config_t));
-							pos += sizeof(axis_config_t);
-						}
-						USB_CUSTOM_HID_SendReport((uint8_t *)&(tmp_buf), 64);
-						break;
-
-					case 5:
-
-						memcpy(&tmp_buf[pos], (uint8_t *) &(tmp_dev_config.axis_config[6]), sizeof(axis_config_t));
-						pos += sizeof(axis_config_t);
-						memcpy(&tmp_buf[pos], (uint8_t *) &(tmp_dev_config.axis_config[7]), sizeof(axis_config_t));
-						pos += sizeof(axis_config_t);
-						
-						USB_CUSTOM_HID_SendReport((uint8_t *)&(tmp_buf), 64);
-						break;
-					
-					case 6:
-						memcpy(&tmp_buf[pos], (uint8_t *) &(tmp_dev_config.buttons[0]), 60);				
-						memcpy(&tmp_buf[64-sizeof(tmp_dev_config.button_timer1_ms)], (uint8_t *) &(tmp_dev_config.button_timer1_ms), sizeof(tmp_dev_config.button_timer1_ms));
-						
-						USB_CUSTOM_HID_SendReport((uint8_t *)&(tmp_buf), 64);
-						break;
-					
-					case 7:
-						memcpy(&tmp_buf[pos], (uint8_t *) &(tmp_dev_config.buttons[20]), 60);			
-						memcpy(&tmp_buf[64-sizeof(tmp_dev_config.button_timer2_ms)], (uint8_t *) &(tmp_dev_config.button_timer2_ms), sizeof(tmp_dev_config.button_timer2_ms));
-						
-						USB_CUSTOM_HID_SendReport((uint8_t *)&(tmp_buf), 64);
-						break;
-					
-					case 8:
-						memcpy(&tmp_buf[pos], (uint8_t *) &(tmp_dev_config.buttons[40]), 60);			
-						memcpy(&tmp_buf[64-sizeof(tmp_dev_config.button_timer3_ms)], (uint8_t *) &(tmp_dev_config.button_timer3_ms), sizeof(tmp_dev_config.button_timer3_ms));
-						
-						USB_CUSTOM_HID_SendReport((uint8_t *)&(tmp_buf), 64);
-						break;
-					
-					case 9:
-						memcpy(&tmp_buf[pos], (uint8_t *) &(tmp_dev_config.buttons[60]), 60);		
-						memcpy(&tmp_buf[64-sizeof(tmp_dev_config.a2b_debounce_ms)], (uint8_t *) &(tmp_dev_config.a2b_debounce_ms), sizeof(tmp_dev_config.a2b_debounce_ms));
-					
-						USB_CUSTOM_HID_SendReport((uint8_t *)&(tmp_buf), 64);
-						break;
-					
-					case 10:
-						memcpy(&tmp_buf[pos], (uint8_t *) &(tmp_dev_config.buttons[80]), 60);				
-					
-						USB_CUSTOM_HID_SendReport((uint8_t *)&(tmp_buf), 64);
-						break;
-					
-					case 11:
-						memcpy(&tmp_buf[pos], (uint8_t *) &(tmp_dev_config.buttons[100]), 60);	
-
-						USB_CUSTOM_HID_SendReport((uint8_t *)&(tmp_buf), 64);
-						break;	
-					
-					case 12:
-						memcpy(&tmp_buf[pos], (uint8_t *) &(tmp_dev_config.buttons[120]), 8*sizeof(button_t));
-						pos += 8*sizeof(button_t);
-					
-						memcpy(&tmp_buf[pos], (uint8_t *) &(tmp_dev_config.axes_to_buttons[0]), sizeof(axis_to_buttons_t));	
-						pos += sizeof(axis_to_buttons_t);
-						memcpy(&tmp_buf[pos], (uint8_t *) &(tmp_dev_config.axes_to_buttons[1]), sizeof(axis_to_buttons_t));	
-						pos += sizeof(axis_to_buttons_t);
-					
-						USB_CUSTOM_HID_SendReport((uint8_t *)&(tmp_buf), 64);
-						break;
-					
-					case 13:
-						memcpy(&tmp_buf[pos], (uint8_t *) &(tmp_dev_config.axes_to_buttons[2]), sizeof(axis_to_buttons_t));	
-						pos += sizeof(axis_to_buttons_t);		
-						memcpy(&tmp_buf[pos], (uint8_t *) &(tmp_dev_config.axes_to_buttons[3]), sizeof(axis_to_buttons_t));	
-						pos += sizeof(axis_to_buttons_t);
-						memcpy(&tmp_buf[pos], (uint8_t *) &(tmp_dev_config.axes_to_buttons[4]), sizeof(axis_to_buttons_t));	
-						pos += sizeof(axis_to_buttons_t);					
-						memcpy(&tmp_buf[pos], (uint8_t *) &(tmp_dev_config.axes_to_buttons[5]), sizeof(axis_to_buttons_t));	
-						pos += sizeof(axis_to_buttons_t);
-					
-						USB_CUSTOM_HID_SendReport((uint8_t *)&(tmp_buf), 64);
-						break;
-					
-					case 14:
-						memcpy(&tmp_buf[pos], (uint8_t *) &(tmp_dev_config.axes_to_buttons[6]), sizeof(axis_to_buttons_t));	
-						pos += sizeof(axis_to_buttons_t);	
-						memcpy(&tmp_buf[pos], (uint8_t *) &(tmp_dev_config.axes_to_buttons[7]), sizeof(axis_to_buttons_t));	
-						pos += sizeof(axis_to_buttons_t);	
-					
-						for (i=0; i<4; i++)
-						{
-							memcpy(&tmp_buf[pos], (uint8_t *) &(tmp_dev_config.shift_registers[i]), sizeof(shift_reg_config_t));
-							pos += sizeof(shift_reg_config_t);
-						}
-						
-						for (i=0; i<5; i++)
-						{
-							memcpy(&tmp_buf[pos], (uint8_t *) &(tmp_dev_config.shift_config[i]), sizeof(shift_modificator_t));
-							pos += sizeof(shift_modificator_t);
-						}
-						
-						memcpy(&tmp_buf[pos], (uint8_t *) &(tmp_dev_config.vid), sizeof(tmp_dev_config.vid));
-						pos += sizeof(tmp_dev_config.vid);
-						memcpy(&tmp_buf[pos], (uint8_t *) &(tmp_dev_config.pid), sizeof(tmp_dev_config.pid));
-						pos += sizeof(tmp_dev_config.pid);
-						memcpy(&tmp_buf[pos], (uint8_t *) &(tmp_dev_config.is_dynamic_config), sizeof(tmp_dev_config.is_dynamic_config));
-						pos += sizeof(tmp_dev_config.is_dynamic_config);
-						
-						USB_CUSTOM_HID_SendReport((uint8_t *)&(tmp_buf), 64);
-						break;
-						
-					case 15:
-						memcpy(&tmp_buf[pos], (uint8_t *) &(tmp_dev_config.led_pwm_config), sizeof(tmp_dev_config.led_pwm_config));
-						pos += sizeof(tmp_dev_config.led_pwm_config);
-						memcpy(&tmp_buf[pos], (uint8_t *) &(tmp_dev_config.leds[0]), MAX_LEDS_NUM*sizeof(led_config_t));
-						pos += MAX_LEDS_NUM*sizeof(led_config_t);
-					
-						USB_CUSTOM_HID_SendReport((uint8_t *)&(tmp_buf), 64);
-						break;
-					
-					case 16:												
-						memcpy(&tmp_buf[pos], (uint8_t *) &(tmp_dev_config.encoders[0]), MAX_ENCODERS_NUM*sizeof(encoder_t));
-						pos += MAX_ENCODERS_NUM*sizeof(encoder_t);
-					
-						USB_CUSTOM_HID_SendReport((uint8_t *)&(tmp_buf), 64);
-						break;
-						
-					default:
-						break;
-											
-				}
-					
-				
-			}
-		}
-		break;
-		
-		case REPORT_ID_CONFIG_OUT:
-		{
-			switch (hid_buf[1])
-			{
-				case 1:
-					{
-						memcpy((uint8_t *) &(tmp_dev_config.firmware_version), &hid_buf[pos], sizeof(tmp_dev_config.firmware_version));
-						pos += sizeof(tmp_dev_config.firmware_version);
-						memcpy((uint8_t *) &(tmp_dev_config.device_name), &hid_buf[pos], sizeof(tmp_dev_config.device_name));
-						pos += sizeof(tmp_dev_config.device_name);
-						memcpy((uint8_t *) &(tmp_dev_config.button_debounce_ms), &hid_buf[pos], 4);
-						pos += 4;					
-						memcpy((uint8_t *) &(tmp_dev_config.pins), &hid_buf[pos], sizeof(tmp_dev_config.pins));
-						pos += sizeof(tmp_dev_config.pins);
-					}
-				break;
-				
-				case 2:
-				{
-					i = 0;
-					while(64 - pos > sizeof(axis_config_t))
-					{
-						memcpy((uint8_t *) &(tmp_dev_config.axis_config[i++]), &hid_buf[pos], sizeof(axis_config_t));
-						pos += sizeof(axis_config_t);
-					}
-				}
-				break;
-				
-				case 3:
-				{
-					i = 2;
-					while(64 - pos > sizeof(axis_config_t))
-					{
-						memcpy((uint8_t *) &(tmp_dev_config.axis_config[i++]), &hid_buf[pos], sizeof(axis_config_t));
-						pos += sizeof(axis_config_t);
-					}
-				}
-				break;
-				
-				case 4:
-				{
-					i = 4;
-					while(64 - pos > sizeof(axis_config_t))
-					{
-						memcpy((uint8_t *) &(tmp_dev_config.axis_config[i++]), &hid_buf[pos], sizeof(axis_config_t));
-						pos += sizeof(axis_config_t);
-					}
-				}
-				break;
-
-				case 5:
-				{
-					memcpy((uint8_t *) &(tmp_dev_config.axis_config[6]), &hid_buf[pos], sizeof(axis_config_t));
-					pos += sizeof(axis_config_t);
-					memcpy((uint8_t *) &(tmp_dev_config.axis_config[7]), &hid_buf[pos], sizeof(axis_config_t));
-					pos += sizeof(axis_config_t);
-					
-				}
-				break;
-				
-				case 6:
-				{
-					memcpy((uint8_t *) &(tmp_dev_config.buttons[0]), &hid_buf[pos], 60);
-					memcpy((uint8_t *) &(tmp_dev_config.button_timer1_ms), &hid_buf[64-sizeof(tmp_dev_config.button_timer1_ms)], sizeof(tmp_dev_config.button_timer1_ms));
-				}
-				break;
-				
-				case 7:
-				{
-					memcpy((uint8_t *) &(tmp_dev_config.buttons[20]), &hid_buf[pos], 60);
-					memcpy((uint8_t *) &(tmp_dev_config.button_timer2_ms), &hid_buf[64-sizeof(tmp_dev_config.button_timer2_ms)], sizeof(tmp_dev_config.button_timer2_ms));
-				}
-				break;
-				
-				case 8:
-				{
-					memcpy((uint8_t *) &(tmp_dev_config.buttons[40]), &hid_buf[pos], 60);
-					memcpy((uint8_t *) &(tmp_dev_config.button_timer3_ms), &hid_buf[64-sizeof(tmp_dev_config.button_timer3_ms)], sizeof(tmp_dev_config.button_timer3_ms));
-				}
-				break;
-				
-				case 9:
-				{
-					memcpy((uint8_t *) &(tmp_dev_config.buttons[60]), &hid_buf[pos], 60);
-					memcpy((uint8_t *) &(tmp_dev_config.a2b_debounce_ms), &hid_buf[64-sizeof(tmp_dev_config.a2b_debounce_ms)], sizeof(tmp_dev_config.a2b_debounce_ms));
-				}
-				break;
-				
-				case 10:
-				{
-					memcpy((uint8_t *) &(tmp_dev_config.buttons[80]), &hid_buf[pos], 60);
-				}
-				break;
-				
-				case 11:
-				{
-					memcpy((uint8_t *) &(tmp_dev_config.buttons[100]), &hid_buf[pos], 60);
-				}
-				break;
-				
-				case 12:
-				{
-					memcpy((uint8_t *) &(tmp_dev_config.buttons[120]), &hid_buf[pos], 8*sizeof(button_t));
-					pos += 8*sizeof(button_t);
-					
-					memcpy((uint8_t *) &(tmp_dev_config.axes_to_buttons[0]), &hid_buf[pos], sizeof(axis_to_buttons_t));
-					pos += sizeof(axis_to_buttons_t);
-					memcpy((uint8_t *) &(tmp_dev_config.axes_to_buttons[1]), &hid_buf[pos], sizeof(axis_to_buttons_t));
-					pos += sizeof(axis_to_buttons_t);
-					memcpy((uint8_t *) &(tmp_dev_config.axes_to_buttons[2]), &hid_buf[pos], sizeof(axis_to_buttons_t));
-					pos += sizeof(axis_to_buttons_t);
-				}
-				break;
-				
-				case 13:
-				{
-					memcpy((uint8_t *) &(tmp_dev_config.axes_to_buttons[2]), &hid_buf[pos], sizeof(axis_to_buttons_t));
-					pos += sizeof(axis_to_buttons_t);
-					memcpy((uint8_t *) &(tmp_dev_config.axes_to_buttons[3]), &hid_buf[pos], sizeof(axis_to_buttons_t));
-					pos += sizeof(axis_to_buttons_t);
-					memcpy((uint8_t *) &(tmp_dev_config.axes_to_buttons[4]), &hid_buf[pos], sizeof(axis_to_buttons_t));
-					pos += sizeof(axis_to_buttons_t);
-					memcpy((uint8_t *) &(tmp_dev_config.axes_to_buttons[5]), &hid_buf[pos], sizeof(axis_to_buttons_t));
-					pos += sizeof(axis_to_buttons_t);
-					break;
-				}
-				case 14:
-				{
-					memcpy((uint8_t *) &(tmp_dev_config.axes_to_buttons[6]), &hid_buf[pos], sizeof(axis_to_buttons_t));
-					pos += sizeof(axis_to_buttons_t);
-					memcpy((uint8_t *) &(tmp_dev_config.axes_to_buttons[7]), &hid_buf[pos], sizeof(axis_to_buttons_t));
-					pos += sizeof(axis_to_buttons_t);
-					
-					for (i=0; i<4; i++)
-					{
-						memcpy((uint8_t *) &(tmp_dev_config.shift_registers[i]), &hid_buf[pos], sizeof(shift_reg_config_t));
-						pos += sizeof(shift_reg_config_t);
-					}
-					
-					
-					memcpy((uint8_t *) &(tmp_dev_config.shift_config[0]), &hid_buf[pos], sizeof(shift_modificator_t));
-					pos += sizeof(shift_modificator_t);
-					memcpy((uint8_t *) &(tmp_dev_config.shift_config[1]), &hid_buf[pos], sizeof(shift_modificator_t));
-					pos += sizeof(shift_modificator_t);
-					memcpy((uint8_t *) &(tmp_dev_config.shift_config[2]), &hid_buf[pos], sizeof(shift_modificator_t));
-					pos += sizeof(shift_modificator_t);
-					memcpy((uint8_t *) &(tmp_dev_config.shift_config[3]), &hid_buf[pos], sizeof(shift_modificator_t));
-					pos += sizeof(shift_modificator_t);
-					memcpy((uint8_t *) &(tmp_dev_config.shift_config[4]), &hid_buf[pos], sizeof(shift_modificator_t));
-					pos += sizeof(shift_modificator_t);
-					
-					
-					
-					memcpy((uint8_t *) &(tmp_dev_config.vid), &hid_buf[pos], sizeof(tmp_dev_config.vid));
-					pos += sizeof(tmp_dev_config.vid);
-					memcpy((uint8_t *) &(tmp_dev_config.pid), &hid_buf[pos], sizeof(tmp_dev_config.pid));
-					pos += sizeof(tmp_dev_config.pid);
-					memcpy((uint8_t *) &(tmp_dev_config.is_dynamic_config), &hid_buf[pos], sizeof(tmp_dev_config.is_dynamic_config));
-					pos += sizeof(tmp_dev_config.is_dynamic_config);
-					
-				}					
-					break;
-				
-				case 15:
-				{
-					memcpy((uint8_t *) &(tmp_dev_config.led_pwm_config), &hid_buf[pos], sizeof(tmp_dev_config.led_pwm_config));
-					pos += sizeof(tmp_dev_config.led_pwm_config);
-					memcpy((uint8_t *) &(tmp_dev_config.leds[0]), &hid_buf[pos], MAX_LEDS_NUM*sizeof(led_config_t));
-					pos += MAX_LEDS_NUM*sizeof(led_config_t);
-				}
-				break;
-				
-				case 16:
-				{
-					memcpy((uint8_t *) &(tmp_dev_config.encoders[0]), &hid_buf[pos], MAX_ENCODERS_NUM*sizeof(encoder_t));
-					pos += MAX_ENCODERS_NUM*sizeof(encoder_t);
-				}
-				break;
-				
-				default:
-					break;
-			}
-			if (hid_buf[1] < 16)		// request new packet
-			{
-				config_out_cnt = hid_buf[1] + 1;
-				
-				uint8_t tmp_buf[2];
-				tmp_buf[0] = REPORT_ID_CONFIG_OUT;
-				tmp_buf[1] = config_out_cnt;
-				
-				USB_CUSTOM_HID_SendReport(tmp_buf,2);
-			}
-			else // last packet received
-			{
-				// Check if config version matches
-				if ((tmp_dev_config.firmware_version &0xFFF0) != (FIRMWARE_VERSION & 0xFFF0))
-				{
-					// Report error
-					uint8_t tmp_buf[2];
-					tmp_buf[0] = REPORT_ID_CONFIG_OUT;
-					tmp_buf[1] = 0xFE;
-					USB_CUSTOM_HID_SendReport(tmp_buf,2);
-					
-					// blink LED if firmware version doesnt match
-					GPIO_InitTypeDef GPIO_InitStructure;
-					GPIO_InitStructure.GPIO_Mode = GPIO_Mode_Out_PP;
-					GPIO_InitStructure.GPIO_Speed = GPIO_Speed_10MHz;
-					GPIO_InitStructure.GPIO_Pin = GPIO_Pin_13;
-					GPIO_Init(GPIOC, &GPIO_InitStructure);
-					
-					GPIO_InitStructure.GPIO_Pin = GPIO_Pin_12;
-					GPIO_Init(GPIOB, &GPIO_InitStructure);
-					
-					for (uint8_t i=0; i<6; i++) 
-					{
-						
-						GPIOB->ODR ^= GPIO_Pin_12;
-						GPIOC->ODR ^=	GPIO_Pin_13;
-						Delay_us(200000);
-					}
-				}
-				else
-				{
-					tmp_dev_config.firmware_version = FIRMWARE_VERSION;
-					DevConfigSet(&tmp_dev_config);
-					NVIC_SystemReset();
-				}		
-<<<<<<< HEAD
-				
-=======
->>>>>>> fc5bf9b9
-			}
-		}
-		break;
-			
-		case REPORT_ID_FIRMWARE:
-		{
-			const char tmp_str[] = "bootloader run";
-
-			if (strcmp(tmp_str, (const char *) &hid_buf[1]) == 0)
-			{
-				bootloader = 1;
-			}
-		}
-		break;
-		
-		default:
-			break;
-	}
-
-	memset(hid_buf, 0 ,64);
-  SetEPRxStatus(ENDP1, EP_RX_VALID);
- 
-}
-
-/*******************************************************************************
-* Function Name  : EP1_IN_Callback.
-* Description    : EP1 IN Callback Routine.
-* Input          : None.
-* Output         : None.
-* Return         : None.
-*******************************************************************************/
-void EP1_IN_Callback(void)
-{
-  PrevXferComplete = 1;
-}
-
-void USB_CUSTOM_HID_SendReport(uint8_t * data, uint8_t length)
-{
-	if ((PrevXferComplete) && (bDeviceState == CONFIGURED))
-	{
-			USB_SIL_Write(EP1_IN, data, length);
-			SetEPTxValid(ENDP1);
-			PrevXferComplete = 0;
-	}
-}
-/************************ (C) COPYRIGHT STMicroelectronics *****END OF FILE****/
-
+/**
+  ******************************************************************************
+  * @file    usb_endp.c
+  * @author  MCD Application Team
+  * @version V4.1.0
+  * @date    26-May-2017
+  * @brief   Endpoint routines
+  ******************************************************************************
+  * @attention
+  *
+  * <h2><center>&copy; COPYRIGHT(c) 2017 STMicroelectronics</center></h2>
+  *
+  * Redistribution and use in source and binary forms, with or without modification,
+  * are permitted provided that the following conditions are met:
+  *   1. Redistributions of source code must retain the above copyright notice,
+  *      this list of conditions and the following disclaimer.
+  *   2. Redistributions in binary form must reproduce the above copyright notice,
+  *      this list of conditions and the following disclaimer in the documentation
+  *      and/or other materials provided with the distribution.
+  *   3. Neither the name of STMicroelectronics nor the names of its contributors
+  *      may be used to endorse or promote products derived from this software
+  *      without specific prior written permission.
+  *
+  * THIS SOFTWARE IS PROVIDED BY THE COPYRIGHT HOLDERS AND CONTRIBUTORS "AS IS"
+  * AND ANY EXPRESS OR IMPLIED WARRANTIES, INCLUDING, BUT NOT LIMITED TO, THE
+  * IMPLIED WARRANTIES OF MERCHANTABILITY AND FITNESS FOR A PARTICULAR PURPOSE ARE
+  * DISCLAIMED. IN NO EVENT SHALL THE COPYRIGHT HOLDER OR CONTRIBUTORS BE LIABLE
+  * FOR ANY DIRECT, INDIRECT, INCIDENTAL, SPECIAL, EXEMPLARY, OR CONSEQUENTIAL
+  * DAMAGES (INCLUDING, BUT NOT LIMITED TO, PROCUREMENT OF SUBSTITUTE GOODS OR
+  * SERVICES; LOSS OF USE, DATA, OR PROFITS; OR BUSINESS INTERRUPTION) HOWEVER
+  * CAUSED AND ON ANY THEORY OF LIABILITY, WHETHER IN CONTRACT, STRICT LIABILITY,
+  * OR TORT (INCLUDING NEGLIGENCE OR OTHERWISE) ARISING IN ANY WAY OUT OF THE USE
+  * OF THIS SOFTWARE, EVEN IF ADVISED OF THE POSSIBILITY OF SUCH DAMAGE.
+  *
+  ******************************************************************************
+  */
+
+
+/* Includes ------------------------------------------------------------------*/
+
+#include "usb_hw.h"
+#include "usb_lib.h"
+#include "usb_istr.h"
+#include "usb_pwr.h"
+
+#include "config.h"
+#include "crc16.h"
+
+/* Private typedef -----------------------------------------------------------*/
+/* Private define ------------------------------------------------------------*/
+/* Private macro -------------------------------------------------------------*/
+/* Private variables ---------------------------------------------------------*/
+volatile extern uint8_t bootloader;
+volatile extern int32_t joy_ticks;
+
+__IO uint8_t PrevXferComplete = 1;
+
+/* Private function prototypes -----------------------------------------------*/
+/* Private functions ---------------------------------------------------------*/
+/*******************************************************************************
+* Function Name  : EP1_OUT_Callback.
+* Description    : EP1 OUT Callback Routine.
+* Input          : None.
+* Output         : None.
+* Return         : None.
+*******************************************************************************/
+void EP1_OUT_Callback(void)
+{
+	static  dev_config_t tmp_dev_config;
+	
+	uint8_t config_in_cnt;
+	uint8_t config_out_cnt;
+	uint8_t tmp_buf[64];
+	uint8_t hid_buf[64];
+	uint8_t i;
+	uint8_t pos = 2;
+	uint8_t repotId;
+
+	// 2 second delay for joy report
+	joy_ticks = GetTick() + 2000;
+	
+	/* Read received data (2 bytes) */  
+  USB_SIL_Read(EP1_OUT, hid_buf);
+	
+	repotId = hid_buf[0];
+	
+	switch (repotId)
+	{
+		case REPORT_ID_CONFIG_IN:
+		{
+			config_in_cnt = hid_buf[1];			// requested config packet number
+			
+			if ((config_in_cnt > 0) & (config_in_cnt <= 16))
+			{		
+				
+				uint8_t pos = 2;
+				uint8_t i;
+				
+				DevConfigGet(&tmp_dev_config);
+				
+				memset(tmp_buf, 0, sizeof(tmp_buf));			
+				tmp_buf[0] = REPORT_ID_CONFIG_IN;					
+				tmp_buf[1] = config_in_cnt;
+				
+				switch(config_in_cnt)
+				{
+					case 1:	
+						memcpy(&tmp_buf[pos], (uint8_t *) &(tmp_dev_config.firmware_version), sizeof(tmp_dev_config.firmware_version));
+						pos += sizeof(tmp_dev_config.firmware_version);
+						memcpy(&tmp_buf[pos], (uint8_t *) &(tmp_dev_config.device_name), sizeof(tmp_dev_config.device_name));
+						pos += sizeof(tmp_dev_config.device_name);
+						memcpy(&tmp_buf[pos], (uint8_t *) &(tmp_dev_config.button_debounce_ms), 4);
+						pos += 4;							
+						memcpy(&tmp_buf[pos], (uint8_t *) &(tmp_dev_config.pins), sizeof(tmp_dev_config.pins));
+						pos += sizeof(tmp_dev_config.pins);
+					
+						USB_CUSTOM_HID_SendReport((uint8_t *)&(tmp_buf), 64);
+						break;
+					
+					case 2:
+						i = 0;
+						while(sizeof(tmp_buf) - pos > sizeof(axis_config_t))
+						{
+							memcpy(&tmp_buf[pos], (uint8_t *) &(tmp_dev_config.axis_config[i++]), sizeof(axis_config_t));
+							pos += sizeof(axis_config_t);
+						}
+						USB_CUSTOM_HID_SendReport((uint8_t *)&(tmp_buf), 64);
+						break;
+					
+					case 3:
+						i = 2;
+						while(sizeof(tmp_buf) - pos > sizeof(axis_config_t))
+						{
+							memcpy(&tmp_buf[pos], (uint8_t *) &(tmp_dev_config.axis_config[i++]), sizeof(axis_config_t));
+							pos += sizeof(axis_config_t);
+						}
+						USB_CUSTOM_HID_SendReport((uint8_t *)&(tmp_buf), 64);
+						break;
+					
+					case 4:
+						i = 4;
+						while(sizeof(tmp_buf) - pos > sizeof(axis_config_t))
+						{
+							memcpy(&tmp_buf[pos], (uint8_t *) &(tmp_dev_config.axis_config[i++]), sizeof(axis_config_t));
+							pos += sizeof(axis_config_t);
+						}
+						USB_CUSTOM_HID_SendReport((uint8_t *)&(tmp_buf), 64);
+						break;
+
+					case 5:
+
+						memcpy(&tmp_buf[pos], (uint8_t *) &(tmp_dev_config.axis_config[6]), sizeof(axis_config_t));
+						pos += sizeof(axis_config_t);
+						memcpy(&tmp_buf[pos], (uint8_t *) &(tmp_dev_config.axis_config[7]), sizeof(axis_config_t));
+						pos += sizeof(axis_config_t);
+						
+						USB_CUSTOM_HID_SendReport((uint8_t *)&(tmp_buf), 64);
+						break;
+					
+					case 6:
+						memcpy(&tmp_buf[pos], (uint8_t *) &(tmp_dev_config.buttons[0]), 60);				
+						memcpy(&tmp_buf[64-sizeof(tmp_dev_config.button_timer1_ms)], (uint8_t *) &(tmp_dev_config.button_timer1_ms), sizeof(tmp_dev_config.button_timer1_ms));
+						
+						USB_CUSTOM_HID_SendReport((uint8_t *)&(tmp_buf), 64);
+						break;
+					
+					case 7:
+						memcpy(&tmp_buf[pos], (uint8_t *) &(tmp_dev_config.buttons[20]), 60);			
+						memcpy(&tmp_buf[64-sizeof(tmp_dev_config.button_timer2_ms)], (uint8_t *) &(tmp_dev_config.button_timer2_ms), sizeof(tmp_dev_config.button_timer2_ms));
+						
+						USB_CUSTOM_HID_SendReport((uint8_t *)&(tmp_buf), 64);
+						break;
+					
+					case 8:
+						memcpy(&tmp_buf[pos], (uint8_t *) &(tmp_dev_config.buttons[40]), 60);			
+						memcpy(&tmp_buf[64-sizeof(tmp_dev_config.button_timer3_ms)], (uint8_t *) &(tmp_dev_config.button_timer3_ms), sizeof(tmp_dev_config.button_timer3_ms));
+						
+						USB_CUSTOM_HID_SendReport((uint8_t *)&(tmp_buf), 64);
+						break;
+					
+					case 9:
+						memcpy(&tmp_buf[pos], (uint8_t *) &(tmp_dev_config.buttons[60]), 60);		
+						memcpy(&tmp_buf[64-sizeof(tmp_dev_config.a2b_debounce_ms)], (uint8_t *) &(tmp_dev_config.a2b_debounce_ms), sizeof(tmp_dev_config.a2b_debounce_ms));
+					
+						USB_CUSTOM_HID_SendReport((uint8_t *)&(tmp_buf), 64);
+						break;
+					
+					case 10:
+						memcpy(&tmp_buf[pos], (uint8_t *) &(tmp_dev_config.buttons[80]), 60);				
+					
+						USB_CUSTOM_HID_SendReport((uint8_t *)&(tmp_buf), 64);
+						break;
+					
+					case 11:
+						memcpy(&tmp_buf[pos], (uint8_t *) &(tmp_dev_config.buttons[100]), 60);	
+
+						USB_CUSTOM_HID_SendReport((uint8_t *)&(tmp_buf), 64);
+						break;	
+					
+					case 12:
+						memcpy(&tmp_buf[pos], (uint8_t *) &(tmp_dev_config.buttons[120]), 8*sizeof(button_t));
+						pos += 8*sizeof(button_t);
+					
+						memcpy(&tmp_buf[pos], (uint8_t *) &(tmp_dev_config.axes_to_buttons[0]), sizeof(axis_to_buttons_t));	
+						pos += sizeof(axis_to_buttons_t);
+						memcpy(&tmp_buf[pos], (uint8_t *) &(tmp_dev_config.axes_to_buttons[1]), sizeof(axis_to_buttons_t));	
+						pos += sizeof(axis_to_buttons_t);
+					
+						USB_CUSTOM_HID_SendReport((uint8_t *)&(tmp_buf), 64);
+						break;
+					
+					case 13:
+						memcpy(&tmp_buf[pos], (uint8_t *) &(tmp_dev_config.axes_to_buttons[2]), sizeof(axis_to_buttons_t));	
+						pos += sizeof(axis_to_buttons_t);		
+						memcpy(&tmp_buf[pos], (uint8_t *) &(tmp_dev_config.axes_to_buttons[3]), sizeof(axis_to_buttons_t));	
+						pos += sizeof(axis_to_buttons_t);
+						memcpy(&tmp_buf[pos], (uint8_t *) &(tmp_dev_config.axes_to_buttons[4]), sizeof(axis_to_buttons_t));	
+						pos += sizeof(axis_to_buttons_t);					
+						memcpy(&tmp_buf[pos], (uint8_t *) &(tmp_dev_config.axes_to_buttons[5]), sizeof(axis_to_buttons_t));	
+						pos += sizeof(axis_to_buttons_t);
+					
+						USB_CUSTOM_HID_SendReport((uint8_t *)&(tmp_buf), 64);
+						break;
+					
+					case 14:
+						memcpy(&tmp_buf[pos], (uint8_t *) &(tmp_dev_config.axes_to_buttons[6]), sizeof(axis_to_buttons_t));	
+						pos += sizeof(axis_to_buttons_t);	
+						memcpy(&tmp_buf[pos], (uint8_t *) &(tmp_dev_config.axes_to_buttons[7]), sizeof(axis_to_buttons_t));	
+						pos += sizeof(axis_to_buttons_t);	
+					
+						for (i=0; i<4; i++)
+						{
+							memcpy(&tmp_buf[pos], (uint8_t *) &(tmp_dev_config.shift_registers[i]), sizeof(shift_reg_config_t));
+							pos += sizeof(shift_reg_config_t);
+						}
+						
+						for (i=0; i<5; i++)
+						{
+							memcpy(&tmp_buf[pos], (uint8_t *) &(tmp_dev_config.shift_config[i]), sizeof(shift_modificator_t));
+							pos += sizeof(shift_modificator_t);
+						}
+						
+						memcpy(&tmp_buf[pos], (uint8_t *) &(tmp_dev_config.vid), sizeof(tmp_dev_config.vid));
+						pos += sizeof(tmp_dev_config.vid);
+						memcpy(&tmp_buf[pos], (uint8_t *) &(tmp_dev_config.pid), sizeof(tmp_dev_config.pid));
+						pos += sizeof(tmp_dev_config.pid);
+						memcpy(&tmp_buf[pos], (uint8_t *) &(tmp_dev_config.is_dynamic_config), sizeof(tmp_dev_config.is_dynamic_config));
+						pos += sizeof(tmp_dev_config.is_dynamic_config);
+						
+						USB_CUSTOM_HID_SendReport((uint8_t *)&(tmp_buf), 64);
+						break;
+						
+					case 15:
+						memcpy(&tmp_buf[pos], (uint8_t *) &(tmp_dev_config.led_pwm_config), sizeof(tmp_dev_config.led_pwm_config));
+						pos += sizeof(tmp_dev_config.led_pwm_config);
+						memcpy(&tmp_buf[pos], (uint8_t *) &(tmp_dev_config.leds[0]), MAX_LEDS_NUM*sizeof(led_config_t));
+						pos += MAX_LEDS_NUM*sizeof(led_config_t);
+					
+						USB_CUSTOM_HID_SendReport((uint8_t *)&(tmp_buf), 64);
+						break;
+					
+					case 16:												
+						memcpy(&tmp_buf[pos], (uint8_t *) &(tmp_dev_config.encoders[0]), MAX_ENCODERS_NUM*sizeof(encoder_t));
+						pos += MAX_ENCODERS_NUM*sizeof(encoder_t);
+					
+						USB_CUSTOM_HID_SendReport((uint8_t *)&(tmp_buf), 64);
+						break;
+						
+					default:
+						break;
+											
+				}
+					
+				
+			}
+		}
+		break;
+		
+		case REPORT_ID_CONFIG_OUT:
+		{
+			switch (hid_buf[1])
+			{
+				case 1:
+					{
+						memcpy((uint8_t *) &(tmp_dev_config.firmware_version), &hid_buf[pos], sizeof(tmp_dev_config.firmware_version));
+						pos += sizeof(tmp_dev_config.firmware_version);
+						memcpy((uint8_t *) &(tmp_dev_config.device_name), &hid_buf[pos], sizeof(tmp_dev_config.device_name));
+						pos += sizeof(tmp_dev_config.device_name);
+						memcpy((uint8_t *) &(tmp_dev_config.button_debounce_ms), &hid_buf[pos], 4);
+						pos += 4;					
+						memcpy((uint8_t *) &(tmp_dev_config.pins), &hid_buf[pos], sizeof(tmp_dev_config.pins));
+						pos += sizeof(tmp_dev_config.pins);
+					}
+				break;
+				
+				case 2:
+				{
+					i = 0;
+					while(64 - pos > sizeof(axis_config_t))
+					{
+						memcpy((uint8_t *) &(tmp_dev_config.axis_config[i++]), &hid_buf[pos], sizeof(axis_config_t));
+						pos += sizeof(axis_config_t);
+					}
+				}
+				break;
+				
+				case 3:
+				{
+					i = 2;
+					while(64 - pos > sizeof(axis_config_t))
+					{
+						memcpy((uint8_t *) &(tmp_dev_config.axis_config[i++]), &hid_buf[pos], sizeof(axis_config_t));
+						pos += sizeof(axis_config_t);
+					}
+				}
+				break;
+				
+				case 4:
+				{
+					i = 4;
+					while(64 - pos > sizeof(axis_config_t))
+					{
+						memcpy((uint8_t *) &(tmp_dev_config.axis_config[i++]), &hid_buf[pos], sizeof(axis_config_t));
+						pos += sizeof(axis_config_t);
+					}
+				}
+				break;
+
+				case 5:
+				{
+					memcpy((uint8_t *) &(tmp_dev_config.axis_config[6]), &hid_buf[pos], sizeof(axis_config_t));
+					pos += sizeof(axis_config_t);
+					memcpy((uint8_t *) &(tmp_dev_config.axis_config[7]), &hid_buf[pos], sizeof(axis_config_t));
+					pos += sizeof(axis_config_t);
+					
+				}
+				break;
+				
+				case 6:
+				{
+					memcpy((uint8_t *) &(tmp_dev_config.buttons[0]), &hid_buf[pos], 60);
+					memcpy((uint8_t *) &(tmp_dev_config.button_timer1_ms), &hid_buf[64-sizeof(tmp_dev_config.button_timer1_ms)], sizeof(tmp_dev_config.button_timer1_ms));
+				}
+				break;
+				
+				case 7:
+				{
+					memcpy((uint8_t *) &(tmp_dev_config.buttons[20]), &hid_buf[pos], 60);
+					memcpy((uint8_t *) &(tmp_dev_config.button_timer2_ms), &hid_buf[64-sizeof(tmp_dev_config.button_timer2_ms)], sizeof(tmp_dev_config.button_timer2_ms));
+				}
+				break;
+				
+				case 8:
+				{
+					memcpy((uint8_t *) &(tmp_dev_config.buttons[40]), &hid_buf[pos], 60);
+					memcpy((uint8_t *) &(tmp_dev_config.button_timer3_ms), &hid_buf[64-sizeof(tmp_dev_config.button_timer3_ms)], sizeof(tmp_dev_config.button_timer3_ms));
+				}
+				break;
+				
+				case 9:
+				{
+					memcpy((uint8_t *) &(tmp_dev_config.buttons[60]), &hid_buf[pos], 60);
+					memcpy((uint8_t *) &(tmp_dev_config.a2b_debounce_ms), &hid_buf[64-sizeof(tmp_dev_config.a2b_debounce_ms)], sizeof(tmp_dev_config.a2b_debounce_ms));
+				}
+				break;
+				
+				case 10:
+				{
+					memcpy((uint8_t *) &(tmp_dev_config.buttons[80]), &hid_buf[pos], 60);
+				}
+				break;
+				
+				case 11:
+				{
+					memcpy((uint8_t *) &(tmp_dev_config.buttons[100]), &hid_buf[pos], 60);
+				}
+				break;
+				
+				case 12:
+				{
+					memcpy((uint8_t *) &(tmp_dev_config.buttons[120]), &hid_buf[pos], 8*sizeof(button_t));
+					pos += 8*sizeof(button_t);
+					
+					memcpy((uint8_t *) &(tmp_dev_config.axes_to_buttons[0]), &hid_buf[pos], sizeof(axis_to_buttons_t));
+					pos += sizeof(axis_to_buttons_t);
+					memcpy((uint8_t *) &(tmp_dev_config.axes_to_buttons[1]), &hid_buf[pos], sizeof(axis_to_buttons_t));
+					pos += sizeof(axis_to_buttons_t);
+					memcpy((uint8_t *) &(tmp_dev_config.axes_to_buttons[2]), &hid_buf[pos], sizeof(axis_to_buttons_t));
+					pos += sizeof(axis_to_buttons_t);
+				}
+				break;
+				
+				case 13:
+				{
+					memcpy((uint8_t *) &(tmp_dev_config.axes_to_buttons[2]), &hid_buf[pos], sizeof(axis_to_buttons_t));
+					pos += sizeof(axis_to_buttons_t);
+					memcpy((uint8_t *) &(tmp_dev_config.axes_to_buttons[3]), &hid_buf[pos], sizeof(axis_to_buttons_t));
+					pos += sizeof(axis_to_buttons_t);
+					memcpy((uint8_t *) &(tmp_dev_config.axes_to_buttons[4]), &hid_buf[pos], sizeof(axis_to_buttons_t));
+					pos += sizeof(axis_to_buttons_t);
+					memcpy((uint8_t *) &(tmp_dev_config.axes_to_buttons[5]), &hid_buf[pos], sizeof(axis_to_buttons_t));
+					pos += sizeof(axis_to_buttons_t);
+					break;
+				}
+				case 14:
+				{
+					memcpy((uint8_t *) &(tmp_dev_config.axes_to_buttons[6]), &hid_buf[pos], sizeof(axis_to_buttons_t));
+					pos += sizeof(axis_to_buttons_t);
+					memcpy((uint8_t *) &(tmp_dev_config.axes_to_buttons[7]), &hid_buf[pos], sizeof(axis_to_buttons_t));
+					pos += sizeof(axis_to_buttons_t);
+					
+					for (i=0; i<4; i++)
+					{
+						memcpy((uint8_t *) &(tmp_dev_config.shift_registers[i]), &hid_buf[pos], sizeof(shift_reg_config_t));
+						pos += sizeof(shift_reg_config_t);
+					}
+					
+					
+					memcpy((uint8_t *) &(tmp_dev_config.shift_config[0]), &hid_buf[pos], sizeof(shift_modificator_t));
+					pos += sizeof(shift_modificator_t);
+					memcpy((uint8_t *) &(tmp_dev_config.shift_config[1]), &hid_buf[pos], sizeof(shift_modificator_t));
+					pos += sizeof(shift_modificator_t);
+					memcpy((uint8_t *) &(tmp_dev_config.shift_config[2]), &hid_buf[pos], sizeof(shift_modificator_t));
+					pos += sizeof(shift_modificator_t);
+					memcpy((uint8_t *) &(tmp_dev_config.shift_config[3]), &hid_buf[pos], sizeof(shift_modificator_t));
+					pos += sizeof(shift_modificator_t);
+					memcpy((uint8_t *) &(tmp_dev_config.shift_config[4]), &hid_buf[pos], sizeof(shift_modificator_t));
+					pos += sizeof(shift_modificator_t);
+					
+					
+					
+					memcpy((uint8_t *) &(tmp_dev_config.vid), &hid_buf[pos], sizeof(tmp_dev_config.vid));
+					pos += sizeof(tmp_dev_config.vid);
+					memcpy((uint8_t *) &(tmp_dev_config.pid), &hid_buf[pos], sizeof(tmp_dev_config.pid));
+					pos += sizeof(tmp_dev_config.pid);
+					memcpy((uint8_t *) &(tmp_dev_config.is_dynamic_config), &hid_buf[pos], sizeof(tmp_dev_config.is_dynamic_config));
+					pos += sizeof(tmp_dev_config.is_dynamic_config);
+					
+				}					
+					break;
+				
+				case 15:
+				{
+					memcpy((uint8_t *) &(tmp_dev_config.led_pwm_config), &hid_buf[pos], sizeof(tmp_dev_config.led_pwm_config));
+					pos += sizeof(tmp_dev_config.led_pwm_config);
+					memcpy((uint8_t *) &(tmp_dev_config.leds[0]), &hid_buf[pos], MAX_LEDS_NUM*sizeof(led_config_t));
+					pos += MAX_LEDS_NUM*sizeof(led_config_t);
+				}
+				break;
+				
+				case 16:
+				{
+					memcpy((uint8_t *) &(tmp_dev_config.encoders[0]), &hid_buf[pos], MAX_ENCODERS_NUM*sizeof(encoder_t));
+					pos += MAX_ENCODERS_NUM*sizeof(encoder_t);
+				}
+				break;
+				
+				default:
+					break;
+			}
+			if (hid_buf[1] < 16)		// request new packet
+			{
+				config_out_cnt = hid_buf[1] + 1;
+				
+				uint8_t tmp_buf[2];
+				tmp_buf[0] = REPORT_ID_CONFIG_OUT;
+				tmp_buf[1] = config_out_cnt;
+				
+				USB_CUSTOM_HID_SendReport(tmp_buf,2);
+			}
+			else // last packet received
+			{
+				// Check if config version matches
+				if ((tmp_dev_config.firmware_version &0xFFF0) != (FIRMWARE_VERSION & 0xFFF0))
+				{
+					// Report error
+					uint8_t tmp_buf[2];
+					tmp_buf[0] = REPORT_ID_CONFIG_OUT;
+					tmp_buf[1] = 0xFE;
+					USB_CUSTOM_HID_SendReport(tmp_buf,2);
+					
+					// blink LED if firmware version doesnt match
+					GPIO_InitTypeDef GPIO_InitStructure;
+					GPIO_InitStructure.GPIO_Mode = GPIO_Mode_Out_PP;
+					GPIO_InitStructure.GPIO_Speed = GPIO_Speed_10MHz;
+					GPIO_InitStructure.GPIO_Pin = GPIO_Pin_13;
+					GPIO_Init(GPIOC, &GPIO_InitStructure);
+					
+					GPIO_InitStructure.GPIO_Pin = GPIO_Pin_12;
+					GPIO_Init(GPIOB, &GPIO_InitStructure);
+					
+					for (uint8_t i=0; i<6; i++) 
+					{
+						
+						GPIOB->ODR ^= GPIO_Pin_12;
+						GPIOC->ODR ^=	GPIO_Pin_13;
+						Delay_us(200000);
+					}
+				}
+				else
+				{
+					tmp_dev_config.firmware_version = FIRMWARE_VERSION;
+					DevConfigSet(&tmp_dev_config);
+					NVIC_SystemReset();
+				}		
+			}
+		}
+		break;
+			
+		case REPORT_ID_FIRMWARE:
+		{
+			const char tmp_str[] = "bootloader run";
+
+			if (strcmp(tmp_str, (const char *) &hid_buf[1]) == 0)
+			{
+				bootloader = 1;
+			}
+		}
+		break;
+		
+		default:
+			break;
+	}
+
+	memset(hid_buf, 0 ,64);
+  SetEPRxStatus(ENDP1, EP_RX_VALID);
+ 
+}
+
+/*******************************************************************************
+* Function Name  : EP1_IN_Callback.
+* Description    : EP1 IN Callback Routine.
+* Input          : None.
+* Output         : None.
+* Return         : None.
+*******************************************************************************/
+void EP1_IN_Callback(void)
+{
+  PrevXferComplete = 1;
+}
+
+void USB_CUSTOM_HID_SendReport(uint8_t * data, uint8_t length)
+{
+	if ((PrevXferComplete) && (bDeviceState == CONFIGURED))
+	{
+			USB_SIL_Write(EP1_IN, data, length);
+			SetEPTxValid(ENDP1);
+			PrevXferComplete = 0;
+	}
+}
+/************************ (C) COPYRIGHT STMicroelectronics *****END OF FILE****/
+