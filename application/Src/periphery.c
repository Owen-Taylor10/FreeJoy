/**
  ******************************************************************************
  * @file           : periphery.c
  * @brief          : Periphery driver implementation
	
		
		FreeJoy software for game device controllers
    Copyright (C) 2020  Yury Vostrenkov (yuvostrenkov@gmail.com)

    This program is free software: you can redistribute it and/or modify
    it under the terms of the GNU General Public License as published by
    the Free Software Foundation, either version 3 of the License, or
    (at your option) any later version.

    This program is distributed in the hope that it will be useful,
    but WITHOUT ANY WARRANTY; without even the implied warranty of
    MERCHANTABILITY or FITNESS FOR A PARTICULAR PURPOSE.  See the
    GNU General Public License for more details.

    You should have received a copy of the GNU General Public License
    along with this program.  If not, see <https://www.gnu.org/licenses/>.
		
  ******************************************************************************
  */

#include "periphery.h"

/* define compiler specific symbols */
#if defined ( __CC_ARM   )
#define __ASM            __asm                                      /*!< asm keyword for ARM Compiler          */
#define __INLINE         __inline                                   /*!< inline keyword for ARM Compiler       */

#elif defined ( __ICCARM__ )
#define __ASM           __asm                                       /*!< asm keyword for IAR Compiler          */
#define __INLINE        inline                                      /*!< inline keyword for IAR Compiler. Only avaiable in High optimization mode! */

#elif defined   (  __GNUC__  )
#define __ASM            __asm                                      /*!< asm keyword for GNU Compiler          */
#define __INLINE         inline                                     /*!< inline keyword for GNU Compiler       */

#elif defined   (  __TASKING__  )
#define __ASM            __asm                                      /*!< asm keyword for TASKING Compiler      */
#define __INLINE         inline                                     /*!< inline keyword for TASKING Compiler   */

#endif

volatile uint64_t Ticks;
volatile uint32_t TimingDelay;

pin_config_t pin_config[USED_PINS_NUM] =
        {
                {GPIOA, GPIO_Pin_0,  0},                    // 0
                {GPIOA, GPIO_Pin_1,  1},                    // 1
                {GPIOA, GPIO_Pin_2,  2},                    // 2
                {GPIOA, GPIO_Pin_3,  3},                    // 3
                {GPIOA, GPIO_Pin_4,  4},                    // 4
                {GPIOA, GPIO_Pin_5,  5},                    // 5
                {GPIOA, GPIO_Pin_6,  6},                    // 6
                {GPIOA, GPIO_Pin_7,  7},                    // 7
                {GPIOA, GPIO_Pin_8,  8},                    // 8
                {GPIOA, GPIO_Pin_9,  9},                    // 9
                {GPIOA, GPIO_Pin_10, 10},                // 10
                {GPIOA, GPIO_Pin_15, 15},                // 11
                {GPIOB, GPIO_Pin_0,  0},                    // 12
                {GPIOB, GPIO_Pin_1,  1},                    // 13
                {GPIOB, GPIO_Pin_3,  3},                    // 14
                {GPIOB, GPIO_Pin_4,  4},                    // 15
                {GPIOB, GPIO_Pin_5,  5},                    // 16
                {GPIOB, GPIO_Pin_6,  6},                    // 17
                {GPIOB, GPIO_Pin_7,  7},                    // 18
                {GPIOB, GPIO_Pin_8,  8},                    // 19
                {GPIOB, GPIO_Pin_9,  9},                    // 20
                {GPIOB, GPIO_Pin_10, 10},                // 21
                {GPIOB, GPIO_Pin_11, 11},                // 22
                {GPIOB, GPIO_Pin_12, 12},                // 23
                {GPIOB, GPIO_Pin_13, 13},                // 24
                {GPIOB, GPIO_Pin_14, 14},                // 25
                {GPIOB, GPIO_Pin_15, 15},                // 26
                {GPIOC, GPIO_Pin_13, 13},                // 27
                {GPIOC, GPIO_Pin_14, 14},                // 28
                {GPIOC, GPIO_Pin_15, 15},                // 29
        };


/**
  * @brief SysTick Configuration
  * @retval None
  */
void SysTick_Init(void) {
    RCC_ClocksTypeDef RCC_Clocks;
    RCC_GetClocksFreq(&RCC_Clocks);
    SysTick_Config(RCC_Clocks.SYSCLK_Frequency / 1000);
}

/**
  * @brief Timers Configuration
  * @retval None
  */
<<<<<<< HEAD
void Timers_Init(dev_config_t *p_dev_config) {
    TIM_TimeBaseInitTypeDef TIM_TimeBaseInitStructure;
    TIM_OCInitTypeDef TIM_OCInitStructure;
    RCC_ClocksTypeDef RCC_Clocks;

    RCC_GetClocksFreq(&RCC_Clocks);

    Ticks = 0;

    // Encoders, Axes and HID timer
    RCC_APB1PeriphClockCmd(RCC_APB1Periph_TIM2, ENABLE);

    TIM_TimeBaseStructInit(&TIM_TimeBaseInitStructure);
    TIM_TimeBaseInitStructure.TIM_Prescaler = RCC_Clocks.PCLK1_Frequency / 5000 - 1;
    TIM_TimeBaseInitStructure.TIM_Period = 10 - 1;            // 1ms, 1kHz
    TIM_TimeBaseInit(TIM2, &TIM_TimeBaseInitStructure);
    TIM_ARRPreloadConfig(TIM2, ENABLE);

    TIM_ITConfig(TIM2, TIM_IT_Update, ENABLE);
    NVIC_SetPriority(TIM2_IRQn, 3);
    NVIC_EnableIRQ(TIM2_IRQn);

    TIM_Cmd(TIM2, ENABLE);

    // LED PWM timer
    RCC_APB1PeriphClockCmd(RCC_APB1Periph_TIM3, ENABLE);
    TIM_TimeBaseStructInit(&TIM_TimeBaseInitStructure);
    TIM_TimeBaseInitStructure.TIM_Prescaler = RCC_Clocks.PCLK1_Frequency / 100000 - 1;
    TIM_TimeBaseInitStructure.TIM_Period = 200 - 1;            // 1ms, 1000Hz
    TIM_TimeBaseInitStructure.TIM_ClockDivision = 0;
    TIM_TimeBaseInitStructure.TIM_CounterMode = TIM_CounterMode_Up;
    TIM_TimeBaseInit(TIM3, &TIM_TimeBaseInitStructure);
    TIM_ARRPreloadConfig(TIM3, ENABLE);

    /* PWM1 Mode configuration: Channel1 */
    TIM_OCInitStructure.TIM_OCMode = TIM_OCMode_PWM1;
    TIM_OCInitStructure.TIM_OutputState = TIM_OutputState_Enable;
    TIM_OCInitStructure.TIM_OCPolarity = TIM_OCPolarity_High;
    // Channel 1
    TIM_OCInitStructure.TIM_Pulse =
            p_dev_config->led_pwm_config.duty_cycle[2] * (TIM_TimeBaseInitStructure.TIM_Period + 1) / 100;
    TIM_OC1Init(TIM3, &TIM_OCInitStructure);
    TIM_OC1PreloadConfig(TIM3, TIM_OCPreload_Enable);
    // Channel 3
    TIM_OCInitStructure.TIM_Pulse =
            p_dev_config->led_pwm_config.duty_cycle[0] * (TIM_TimeBaseInitStructure.TIM_Period + 1) / 100;
    TIM_OC3Init(TIM3, &TIM_OCInitStructure);
    TIM_OC3PreloadConfig(TIM3, TIM_OCPreload_Enable);
    // Channel 4
    TIM_OCInitStructure.TIM_Pulse =
            p_dev_config->led_pwm_config.duty_cycle[1] * (TIM_TimeBaseInitStructure.TIM_Period + 1) / 100;
    TIM_OC4Init(TIM3, &TIM_OCInitStructure);
    TIM_OC4PreloadConfig(TIM3, TIM_OCPreload_Enable);

    TIM_Cmd(TIM3, ENABLE);
=======
void Timers_Init(dev_config_t * p_dev_config)
{
	
	TIM_TimeBaseInitTypeDef TIM_TimeBaseInitStructure;	
	TIM_OCInitTypeDef  				TIM_OCInitStructure;
	RCC_ClocksTypeDef RCC_Clocks;
	
	RCC_GetClocksFreq(&RCC_Clocks);	
	
	// Reset tick counter
	Ticks = 0;
	
	// Encoders, Axis and HID timer
	RCC_APB1PeriphClockCmd(RCC_APB1Periph_TIM2, ENABLE);
		
	TIM_TimeBaseStructInit(&TIM_TimeBaseInitStructure);	
	TIM_TimeBaseInitStructure.TIM_Prescaler = RCC_Clocks.PCLK1_Frequency/100000 - 1;
	TIM_TimeBaseInitStructure.TIM_Period = 200 - 1;			// 1ms, 1000Hz
	TIM_TimeBaseInitStructure.TIM_ClockDivision = 0;
	TIM_TimeBaseInitStructure.TIM_CounterMode = TIM_CounterMode_Up;
	TIM_TimeBaseInit(TIM2, &TIM_TimeBaseInitStructure);
	TIM_ARRPreloadConfig(TIM2, ENABLE);
	
	TIM_ITConfig(TIM2, TIM_IT_Update, ENABLE);	
	NVIC_SetPriority(TIM2_IRQn, 3);
	NVIC_EnableIRQ(TIM2_IRQn);

	TIM_Cmd(TIM2, ENABLE);	
	
	// LED PWM timer
	TIM_OCInitStructure.TIM_OCMode = TIM_OCMode_PWM1;
  TIM_OCInitStructure.TIM_OutputState = TIM_OutputState_Enable;
  TIM_OCInitStructure.TIM_OCPolarity = TIM_OCPolarity_High;
	
	RCC_APB1PeriphClockCmd(RCC_APB1Periph_TIM3, ENABLE);		
	TIM_TimeBaseStructInit(&TIM_TimeBaseInitStructure);	
	TIM_TimeBaseInitStructure.TIM_Prescaler = RCC_Clocks.PCLK1_Frequency/100000 - 1;
	TIM_TimeBaseInitStructure.TIM_Period = 200 - 1;			// 1ms, 1000Hz
	TIM_TimeBaseInitStructure.TIM_ClockDivision = 0;
	TIM_TimeBaseInitStructure.TIM_CounterMode = TIM_CounterMode_Up;
	TIM_TimeBaseInit(TIM3, &TIM_TimeBaseInitStructure);
	TIM_ARRPreloadConfig(TIM3, ENABLE);
	TIM_Cmd(TIM3, ENABLE);
	
	/* PWM TIM3 config */
	// Channel 1
	TIM_OCInitStructure.TIM_Pulse = p_dev_config->led_pwm_config[3].duty_cycle * (TIM_TimeBaseInitStructure.TIM_Period + 1) / 100;
  TIM_OC1Init(TIM3, &TIM_OCInitStructure);
  TIM_OC1PreloadConfig(TIM3, TIM_OCPreload_Enable);
	// Channel 3
	TIM_OCInitStructure.TIM_Pulse = p_dev_config->led_pwm_config[1].duty_cycle * (TIM_TimeBaseInitStructure.TIM_Period + 1) / 100;
  TIM_OC3Init(TIM3, &TIM_OCInitStructure);
  TIM_OC3PreloadConfig(TIM3, TIM_OCPreload_Enable);
	// Channel 4
	TIM_OCInitStructure.TIM_Pulse = p_dev_config->led_pwm_config[2].duty_cycle * (TIM_TimeBaseInitStructure.TIM_Period + 1) / 100;
  TIM_OC4Init(TIM3, &TIM_OCInitStructure);
  TIM_OC4PreloadConfig(TIM3, TIM_OCPreload_Enable);	
	
	if (p_dev_config->pins[8] == LED_PWM)				// prevent conflict with encoder timer
	{
		/* PWM TIM1 config */
		RCC_APB2PeriphClockCmd(RCC_APB2Periph_TIM1, ENABLE);		
		TIM_TimeBaseStructInit(&TIM_TimeBaseInitStructure);	
		TIM_TimeBaseInitStructure.TIM_Prescaler = RCC_Clocks.PCLK2_Frequency/100000 - 1;
		TIM_TimeBaseInitStructure.TIM_Period = 200 - 1;			// 1ms, 1000Hz
		TIM_TimeBaseInitStructure.TIM_ClockDivision = 0;
		TIM_TimeBaseInitStructure.TIM_CounterMode = TIM_CounterMode_Up;
		TIM_TimeBaseInit(TIM1, &TIM_TimeBaseInitStructure);
		TIM_ARRPreloadConfig(TIM1, ENABLE);
		TIM_CtrlPWMOutputs(TIM1, ENABLE);
		TIM_Cmd(TIM1, ENABLE);

		// Channel 1		
		TIM_OCInitStructure.TIM_Pulse = p_dev_config->led_pwm_config[0].duty_cycle * (TIM_TimeBaseInitStructure.TIM_Period + 1) / 100;
		TIM_OC1Init(TIM1, &TIM_OCInitStructure);
		TIM_OC1PreloadConfig(TIM1, TIM_OCPreload_Enable);
		TIM_OC1PolarityConfig(TIM1, TIM_OCPolarity_High);
	}
}

/**
  * @brief Update PWM values
	* @param p_dev_config: Pointer to device config
	* @param axis_data: Pointer to axis values
  * @retval None
  */
void PWM_SetFromAxis(dev_config_t * p_dev_config, analog_data_t * axis_data)
{
	int32_t	tmp32;
	
	/* PWM TIM3 config */
	// Channel 1
	if (p_dev_config->led_pwm_config[3].is_axis)
	{
		tmp32 = (axis_data[p_dev_config->led_pwm_config[3].axis_num] + 32767)/655;
		TIM_SetCompare1(TIM3, tmp32 * p_dev_config->led_pwm_config[3].duty_cycle * (TIM3->ARR + 1) / 10000);
  }
	else
	{
		TIM_SetCompare1(TIM3, p_dev_config->led_pwm_config[3].duty_cycle * (TIM3->ARR + 1) / 100);
	}
	
	// Channel 3
	if (p_dev_config->led_pwm_config[1].is_axis)
	{
		tmp32 = (axis_data[p_dev_config->led_pwm_config[1].axis_num] + 32767)/655;
		TIM_SetCompare3(TIM3, tmp32 * p_dev_config->led_pwm_config[1].duty_cycle * (TIM3->ARR + 1) / 10000);
  }
	else
	{
		TIM_SetCompare3(TIM3, p_dev_config->led_pwm_config[1].duty_cycle * (TIM3->ARR + 1) / 100);
	}
	
	// Channel 4
	if (p_dev_config->led_pwm_config[2].is_axis)
	{
		tmp32 = (axis_data[p_dev_config->led_pwm_config[2].axis_num] + 32767)/655;
		TIM_SetCompare4(TIM3, tmp32 * p_dev_config->led_pwm_config[2].duty_cycle * (TIM3->ARR + 1) / 10000);
  }
	else
	{
		TIM_SetCompare4(TIM3, p_dev_config->led_pwm_config[2].duty_cycle * (TIM3->ARR + 1) / 100);
	}	
	

	/* PWM TIM1 config */
	// Channel 3
	if (p_dev_config->led_pwm_config[0].is_axis && p_dev_config->pins[8] == LED_PWM)		// prevent conflicts with encoder timer
	{
		tmp32 = (axis_data[p_dev_config->led_pwm_config[0].axis_num] + 32767)/655;
		TIM_SetCompare1(TIM1, tmp32 * p_dev_config->led_pwm_config[0].duty_cycle * (TIM1->ARR + 1) / 10000);
  }
	else if (p_dev_config->pins[8] == LED_PWM)																					// prevent conflicts with encoder timer
	{
		TIM_SetCompare1(TIM1, p_dev_config->led_pwm_config[0].duty_cycle * (TIM1->ARR + 1) / 100);
	}
>>>>>>> 7c7719a5
}


/**
  * @brief Get system ticks
  * @retval ticks
  */
uint64_t GetTick(void) {
    return Ticks;
}


/**
  * @brief Delay implementation
  * @retval None
  */
void Delay_ms(uint32_t nTime) {
    TimingDelay = nTime;
    while (TimingDelay != 0);
}

/**
  * @brief Delay implementation
  * @retval None
  */
void Delay_us(uint32_t nTime) {
    int32_t us = nTime * 5;

    while (us > 0) {
        us--;
    }
}

/**
  * @brief Generator Initialization Function
  * @param None
  * @retval None
  */
void Generator_Init(void) {
    TIM_TimeBaseInitTypeDef TIM_TimeBaseStructure;
    TIM_OCInitTypeDef TIM_OCInitStructure;
    GPIO_InitTypeDef GPIO_InitStructureure;

    RCC_APB1PeriphClockCmd(RCC_APB1Periph_TIM4, ENABLE);
    RCC_APB2PeriphClockCmd(RCC_APB2Periph_GPIOB, ENABLE);

    /* Time base configuration */
    TIM_TimeBaseStructure.TIM_Period = 18 - 1;
    TIM_TimeBaseStructure.TIM_Prescaler = 0;
    TIM_TimeBaseStructure.TIM_ClockDivision = 0;
    TIM_TimeBaseStructure.TIM_CounterMode = TIM_CounterMode_Up;
    TIM_TimeBaseInit(TIM4, &TIM_TimeBaseStructure);

    /* PWM1 Mode configuration: Channel1 */
    TIM_OCInitStructure.TIM_OCMode = TIM_OCMode_PWM1;
    TIM_OCInitStructure.TIM_OutputState = TIM_OutputState_Enable;
    TIM_OCInitStructure.TIM_Pulse = 9;
    TIM_OCInitStructure.TIM_OCPolarity = TIM_OCPolarity_High;
    TIM_OC1Init(TIM4, &TIM_OCInitStructure);
    TIM_OC1PreloadConfig(TIM4, TIM_OCPreload_Enable);

    TIM_ARRPreloadConfig(TIM4, ENABLE);

    /*GPIOB Configuration: TIM4 channel1*/
    GPIO_InitStructureure.GPIO_Pin = GPIO_Pin_6;
    GPIO_InitStructureure.GPIO_Mode = GPIO_Mode_AF_PP;
    GPIO_InitStructureure.GPIO_Speed = GPIO_Speed_50MHz;
    GPIO_Init(GPIOB, &GPIO_InitStructureure);

    /* TIM4 enable counter */
    TIM_Cmd(TIM4, ENABLE);
}

/* IO init function */
<<<<<<< HEAD
void IO_Init(dev_config_t *p_dev_config) {
    GPIO_InitTypeDef GPIO_InitStructure;

    /* GPIO Ports Clock Enable */
    RCC_APB2PeriphClockCmd(RCC_APB2Periph_GPIOA, ENABLE);
    RCC_APB2PeriphClockCmd(RCC_APB2Periph_GPIOB, ENABLE);
    RCC_APB2PeriphClockCmd(RCC_APB2Periph_GPIOC, ENABLE);
    RCC_APB2PeriphClockCmd(RCC_APB2Periph_AFIO, ENABLE);
    GPIO_PinRemapConfig(GPIO_Remap_SWJ_NoJTRST, ENABLE);
    GPIO_PinRemapConfig(GPIO_Remap_SWJ_JTAGDisable, ENABLE);
    GPIO_PinRemapConfig(GPIO_Remap_I2C1, ENABLE);
    GPIO_PinRemapConfig(GPIO_PartialRemap_TIM3, ENABLE);

    GPIO_InitStructure.GPIO_Mode = GPIO_Mode_Out_PP;
    GPIO_InitStructure.GPIO_Speed = GPIO_Speed_10MHz;
    GPIO_InitStructure.GPIO_Pin = GPIO_Pin_13;
    GPIO_Init(GPIOC, &GPIO_InitStructure);

    while ((p_dev_config->firmware_version & 0xFFF0) != (FIRMWARE_VERSION & 0xFFF0)) {
        // blink LED if firmware version doesnt match
        GPIOC->ODR ^= GPIO_Pin_13;
        Delay_ms(300);
    }

    // Reset GPIO
    GPIOA->CRL = 0x44444444;
    GPIOA->CRH = 0x44444444;
    GPIOA->ODR = 0x0;
    GPIOB->CRL = 0x44444444;
    GPIOB->CRH = 0x44444444;
    GPIOB->ODR = 0x0;
    GPIOC->CRL = 0x44444444;
    GPIOC->CRH = 0x44444444;
    GPIOC->ODR = 0x0;


    // setting up GPIO according confgiguration
    for (int i = 0; i < USED_PINS_NUM; i++) {
        // buttons
        if (p_dev_config->pins[i] == BUTTON_GND) {
            GPIO_InitStructure.GPIO_Mode = GPIO_Mode_IPU;
            GPIO_InitStructure.GPIO_Speed = GPIO_Speed_10MHz;
            GPIO_InitStructure.GPIO_Pin = pin_config[i].pin;
            GPIO_Init(pin_config[i].port, &GPIO_InitStructure);
        } else if (p_dev_config->pins[i] == BUTTON_VCC) {
            GPIO_InitStructure.GPIO_Mode = GPIO_Mode_IPD;
            GPIO_InitStructure.GPIO_Speed = GPIO_Speed_10MHz;
            GPIO_InitStructure.GPIO_Pin = pin_config[i].pin;
            GPIO_Init(pin_config[i].port, &GPIO_InitStructure);
        } else if (p_dev_config->pins[i] == BUTTON_COLUMN) {
            GPIO_InitStructure.GPIO_Mode = GPIO_Mode_IPU;
            GPIO_InitStructure.GPIO_Speed = GPIO_Speed_10MHz;
            GPIO_InitStructure.GPIO_Pin = pin_config[i].pin;
            GPIO_Init(pin_config[i].port, &GPIO_InitStructure);
        } else if (p_dev_config->pins[i] == BUTTON_ROW) {
            GPIO_InitStructure.GPIO_Mode = GPIO_Mode_Out_OD;
            GPIO_InitStructure.GPIO_Speed = GPIO_Speed_10MHz;
            GPIO_InitStructure.GPIO_Pin = pin_config[i].pin;
            GPIO_Init(pin_config[i].port, &GPIO_InitStructure);
        } else if (p_dev_config->pins[i] == AXIS_ANALOG) {
            GPIO_InitStructure.GPIO_Mode = GPIO_Mode_AIN;
            GPIO_InitStructure.GPIO_Speed = GPIO_Speed_10MHz;
            GPIO_InitStructure.GPIO_Pin = pin_config[i].pin;
            GPIO_Init(pin_config[i].port, &GPIO_InitStructure);
        } else if (p_dev_config->pins[i] == SPI_SCK)//  && i == 14)		// PB3
        {
            GPIO_InitStructure.GPIO_Speed = GPIO_Speed_50MHz;
            GPIO_InitStructure.GPIO_Pin = pin_config[i].pin;
            GPIO_InitStructure.GPIO_Mode = GPIO_Mode_AF_PP;
            GPIO_Init(GPIOB, &GPIO_InitStructure);
        } else if (p_dev_config->pins[i] == SPI_MISO && i == 15)            // PB4
        {
            GPIO_InitStructure.GPIO_Speed = GPIO_Speed_50MHz;
            GPIO_InitStructure.GPIO_Pin = pin_config[i].pin;
            GPIO_InitStructure.GPIO_Mode = GPIO_Mode_IN_FLOATING;
            GPIO_Init(GPIOB, &GPIO_InitStructure);
        } else if (p_dev_config->pins[i] == SPI_MOSI && i == 16)            // PB5
        {
            GPIO_InitStructure.GPIO_Speed = GPIO_Speed_50MHz;
            GPIO_InitStructure.GPIO_Pin = pin_config[i].pin;
            GPIO_InitStructure.GPIO_Mode = GPIO_Mode_AF_PP;                        // PP or OD?
            GPIO_Init(GPIOB, &GPIO_InitStructure);

            SPI_Start();
        } else if (p_dev_config->pins[i] == I2C_SCL && i == 19)            // PB8
        {
            GPIO_InitStructure.GPIO_Speed = GPIO_Speed_50MHz;
            GPIO_InitStructure.GPIO_Pin = pin_config[i].pin;
            GPIO_InitStructure.GPIO_Mode = GPIO_Mode_AF_OD;
            GPIO_Init(GPIOB, &GPIO_InitStructure);
        } else if (p_dev_config->pins[i] == I2C_SDA && i == 20)            // PB9
        {
            GPIO_InitStructure.GPIO_Speed = GPIO_Speed_50MHz;
            GPIO_InitStructure.GPIO_Pin = pin_config[i].pin;
            GPIO_InitStructure.GPIO_Mode = GPIO_Mode_AF_OD;
            GPIO_Init(GPIOB, &GPIO_InitStructure);

            I2C_Start();
        } else if (p_dev_config->pins[i] == TLE5011_CS ||
                   p_dev_config->pins[i] == MCP3201_CS ||
                   p_dev_config->pins[i] == MCP3202_CS ||
                   p_dev_config->pins[i] == MCP3204_CS ||
                   p_dev_config->pins[i] == MCP3208_CS ||
                   p_dev_config->pins[i] == MLX90393_CS) {
            GPIO_InitStructure.GPIO_Mode = GPIO_Mode_Out_PP;
            GPIO_InitStructure.GPIO_Speed = GPIO_Speed_50MHz;
            GPIO_InitStructure.GPIO_Pin = pin_config[i].pin;
            GPIO_Init(pin_config[i].port, &GPIO_InitStructure);
            GPIO_WriteBit(pin_config[i].port, pin_config[i].pin, Bit_SET);
        } else if (p_dev_config->pins[i] == TLE5011_GEN && i == 17) {
            Generator_Init();    // 4MHz output at PB6 pin
        } else if (p_dev_config->pins[i] == SHIFT_REG_LATCH) {
            GPIO_InitStructure.GPIO_Mode = GPIO_Mode_Out_PP;
            GPIO_InitStructure.GPIO_Speed = GPIO_Speed_50MHz;
            GPIO_InitStructure.GPIO_Pin = pin_config[i].pin;
            GPIO_Init(pin_config[i].port, &GPIO_InitStructure);
            GPIO_WriteBit(pin_config[i].port, pin_config[i].pin, Bit_SET);
        } else if (p_dev_config->pins[i] == SHIFT_REG_DATA) {
            GPIO_InitStructure.GPIO_Mode = GPIO_Mode_IN_FLOATING;
            GPIO_InitStructure.GPIO_Speed = GPIO_Speed_50MHz;
            GPIO_InitStructure.GPIO_Pin = pin_config[i].pin;
            GPIO_Init(pin_config[i].port, &GPIO_InitStructure);
        } else if (p_dev_config->pins[i] == LED_PWM) {
            GPIO_InitStructure.GPIO_Mode = GPIO_Mode_AF_PP;
            GPIO_InitStructure.GPIO_Speed = GPIO_Speed_50MHz;
            GPIO_InitStructure.GPIO_Pin = pin_config[i].pin;
            GPIO_Init(pin_config[i].port, &GPIO_InitStructure);
        } else if (p_dev_config->pins[i] == LED_SINGLE) {
            GPIO_InitStructure.GPIO_Mode = GPIO_Mode_Out_PP;
            GPIO_InitStructure.GPIO_Speed = GPIO_Speed_50MHz;
            GPIO_InitStructure.GPIO_Pin = pin_config[i].pin;
            GPIO_Init(pin_config[i].port, &GPIO_InitStructure);
        } else if (p_dev_config->pins[i] == LED_ROW) {
            GPIO_InitStructure.GPIO_Mode = GPIO_Mode_Out_PP;
            GPIO_InitStructure.GPIO_Speed = GPIO_Speed_50MHz;
            GPIO_InitStructure.GPIO_Pin = pin_config[i].pin;
            GPIO_Init(pin_config[i].port, &GPIO_InitStructure);
            pin_config[i].port->ODR &= ~pin_config[i].pin;
        } else if (p_dev_config->pins[i] == LED_COLUMN) {
            GPIO_InitStructure.GPIO_Mode = GPIO_Mode_Out_OD;
            GPIO_InitStructure.GPIO_Speed = GPIO_Speed_50MHz;
            GPIO_InitStructure.GPIO_Pin = pin_config[i].pin;
            GPIO_Init(pin_config[i].port, &GPIO_InitStructure);
            pin_config[i].port->ODR |= pin_config[i].pin;
        } else if (p_dev_config->pins[i] == FAST_ENCODER && (i == 8 || i == 9))        // PA8 or PA9
        {
            GPIO_InitStructure.GPIO_Mode = GPIO_Mode_IPU;
            GPIO_InitStructure.GPIO_Speed = GPIO_Speed_50MHz;
            GPIO_InitStructure.GPIO_Pin = pin_config[i].pin;
            GPIO_Init(pin_config[i].port, &GPIO_InitStructure);
        } else if (p_dev_config->pins[i] == NOT_USED) {
            GPIO_InitStructure.GPIO_Mode = GPIO_Mode_IPD;
            GPIO_InitStructure.GPIO_Speed = GPIO_Speed_2MHz;
            GPIO_InitStructure.GPIO_Pin = pin_config[i].pin;
            GPIO_Init(pin_config[i].port, &GPIO_InitStructure);
        }

    }
=======
void IO_Init (dev_config_t * p_dev_config)
{
	GPIO_InitTypeDef GPIO_InitStructure;

	// Remapping
	RCC_APB2PeriphClockCmd(RCC_APB2Periph_AFIO, ENABLE);
	GPIO_PinRemapConfig(GPIO_Remap_SWJ_NoJTRST, ENABLE);
	GPIO_PinRemapConfig(GPIO_Remap_SWJ_JTAGDisable, ENABLE);
	GPIO_PinRemapConfig(GPIO_PartialRemap_TIM3, ENABLE);
	
  // GPIO Ports Clock Enable
  RCC_APB2PeriphClockCmd(RCC_APB2Periph_GPIOA,ENABLE);
  RCC_APB2PeriphClockCmd(RCC_APB2Periph_GPIOB,ENABLE);
  RCC_APB2PeriphClockCmd(RCC_APB2Periph_GPIOC,ENABLE);
	
	GPIO_InitStructure.GPIO_Pin = GPIO_Pin_12;
  GPIO_InitStructure.GPIO_Mode = GPIO_Mode_Out_PP;
  GPIO_InitStructure.GPIO_Speed = GPIO_Speed_10MHz;
  GPIO_Init(GPIOB, &GPIO_InitStructure);
	
	GPIO_InitStructure.GPIO_Pin = GPIO_Pin_13;
  GPIO_Init(GPIOC, &GPIO_InitStructure);
	
	while ((p_dev_config->firmware_version & 0xFFF0) != (FIRMWARE_VERSION & 0xFFF0))
	{
		// blink LED if firmware version doesnt match
		GPIOB->ODR ^= GPIO_Pin_12;
		GPIOC->ODR ^=	GPIO_Pin_13;
		Delay_ms(300);
	}
	
	// Reset GPIO
	GPIOA->CRL=0x44444444;
	GPIOA->CRH=0x44444444;
	GPIOA->ODR=0x0;
	GPIOB->CRL=0x44444444;
	GPIOB->CRH=0x44444444;
	GPIOB->ODR=0x0;
	GPIOC->CRL=0x44444444;
	GPIOC->CRH=0x44444444;
	GPIOC->ODR=0x0;
	

	// setting up GPIO according confgiguration
	for (int i=0; i<USED_PINS_NUM; i++)
	{
		// buttons
		if (p_dev_config->pins[i] == BUTTON_GND)
		{
			GPIO_InitStructure.GPIO_Mode = GPIO_Mode_IPU;
			GPIO_InitStructure.GPIO_Speed = GPIO_Speed_10MHz;
			GPIO_InitStructure.GPIO_Pin = pin_config[i].pin;
			GPIO_Init(pin_config[i].port, &GPIO_InitStructure);
		}
		else if (p_dev_config->pins[i] == BUTTON_VCC)
		{
			GPIO_InitStructure.GPIO_Mode = GPIO_Mode_IPD;
			GPIO_InitStructure.GPIO_Speed = GPIO_Speed_10MHz;
			GPIO_InitStructure.GPIO_Pin = pin_config[i].pin;
			GPIO_Init(pin_config[i].port, &GPIO_InitStructure);
		}
		else if (p_dev_config->pins[i] == BUTTON_COLUMN)
		{
			GPIO_InitStructure.GPIO_Mode = GPIO_Mode_IPU;
			GPIO_InitStructure.GPIO_Speed = GPIO_Speed_10MHz;
			GPIO_InitStructure.GPIO_Pin = pin_config[i].pin;
			GPIO_Init(pin_config[i].port, &GPIO_InitStructure);
		}
		else if (p_dev_config->pins[i] == BUTTON_ROW)
		{
			GPIO_InitStructure.GPIO_Mode = GPIO_Mode_Out_OD;
			GPIO_InitStructure.GPIO_Speed = GPIO_Speed_10MHz;
			GPIO_InitStructure.GPIO_Pin = pin_config[i].pin;
			GPIO_Init(pin_config[i].port, &GPIO_InitStructure);
		}		
		else if (p_dev_config->pins[i] == AXIS_ANALOG)
		{
			GPIO_InitStructure.GPIO_Mode = GPIO_Mode_AIN;
			GPIO_InitStructure.GPIO_Speed = GPIO_Speed_10MHz;
			GPIO_InitStructure.GPIO_Pin = pin_config[i].pin;
			GPIO_Init(pin_config[i].port, &GPIO_InitStructure);
		}
		else if (p_dev_config->pins[i] == SPI_SCK)//  && i == 14)		// PB3
		{
			GPIO_InitStructure.GPIO_Speed = GPIO_Speed_50MHz;
			GPIO_InitStructure.GPIO_Pin = pin_config[i].pin;
			GPIO_InitStructure.GPIO_Mode = GPIO_Mode_AF_PP;	
			GPIO_Init (GPIOB,&GPIO_InitStructure);			
		}
		else if (p_dev_config->pins[i] == SPI_MISO && i == 15)			// PB4
		{		
			GPIO_InitStructure.GPIO_Speed = GPIO_Speed_50MHz;
			GPIO_InitStructure.GPIO_Pin = pin_config[i].pin;
			GPIO_InitStructure.GPIO_Mode = GPIO_Mode_IN_FLOATING;
			GPIO_Init (GPIOB,&GPIO_InitStructure);
		}
		else if (p_dev_config->pins[i] == SPI_MOSI && i == 16)			// PB5
		{		
			GPIO_InitStructure.GPIO_Speed = GPIO_Speed_50MHz;
			GPIO_InitStructure.GPIO_Pin = pin_config[i].pin;
			GPIO_InitStructure.GPIO_Mode = GPIO_Mode_AF_PP;						// PP or OD?
			GPIO_Init (GPIOB,&GPIO_InitStructure);

			SPI_Start();
		}
		else if (p_dev_config->pins[i] == I2C_SCL && i == 21)			// PB10
		{
			I2C_Start();
			
			GPIO_InitStructure.GPIO_Speed = GPIO_Speed_50MHz;
			GPIO_InitStructure.GPIO_Pin = pin_config[i].pin;
			GPIO_InitStructure.GPIO_Mode = GPIO_Mode_AF_OD;
			GPIO_Init (GPIOB,&GPIO_InitStructure);
		}
		else if (p_dev_config->pins[i] == I2C_SDA && i == 22)			// PB11
		{		
			GPIO_InitStructure.GPIO_Speed = GPIO_Speed_50MHz;
			GPIO_InitStructure.GPIO_Pin = pin_config[i].pin;
			GPIO_InitStructure.GPIO_Mode = GPIO_Mode_AF_OD;						
			GPIO_Init (GPIOB,&GPIO_InitStructure);
		}
		else if (p_dev_config->pins[i] == TLE5011_CS || 
						 p_dev_config->pins[i] == TLE5012_CS ||
						 p_dev_config->pins[i] == MCP3201_CS ||
						 p_dev_config->pins[i] == MCP3202_CS ||
						 p_dev_config->pins[i] == MCP3204_CS ||
						 p_dev_config->pins[i] == MCP3208_CS ||
						 p_dev_config->pins[i] == MLX90393_CS ||
						 p_dev_config->pins[i] == AS5048A_CS)
		{
			GPIO_InitStructure.GPIO_Mode = GPIO_Mode_Out_PP;
			GPIO_InitStructure.GPIO_Speed = GPIO_Speed_50MHz;
			GPIO_InitStructure.GPIO_Pin = pin_config[i].pin;
			GPIO_Init(pin_config[i].port, &GPIO_InitStructure);
			GPIO_WriteBit(pin_config[i].port, pin_config[i].pin, Bit_SET);
		}
		else if (p_dev_config->pins[i] == TLE5011_GEN  && i == 17)
		{
			Generator_Init();	// 4MHz output at PB6 pin
		}
		else if (p_dev_config->pins[i] == SHIFT_REG_LATCH)
		{
			GPIO_InitStructure.GPIO_Mode = GPIO_Mode_Out_PP;
			GPIO_InitStructure.GPIO_Speed = GPIO_Speed_50MHz;
			GPIO_InitStructure.GPIO_Pin = pin_config[i].pin;
			GPIO_Init(pin_config[i].port, &GPIO_InitStructure);
			GPIO_WriteBit(pin_config[i].port, pin_config[i].pin, Bit_SET);
		}
		else if (p_dev_config->pins[i] == SHIFT_REG_DATA)
		{
			GPIO_InitStructure.GPIO_Mode = GPIO_Mode_IN_FLOATING;
			GPIO_InitStructure.GPIO_Speed = GPIO_Speed_50MHz;
			GPIO_InitStructure.GPIO_Pin = pin_config[i].pin;
			GPIO_Init(pin_config[i].port, &GPIO_InitStructure);
		}
		else if (p_dev_config->pins[i] == LED_PWM)
		{
			GPIO_InitStructure.GPIO_Mode = GPIO_Mode_AF_PP;
			GPIO_InitStructure.GPIO_Speed = GPIO_Speed_50MHz;
			GPIO_InitStructure.GPIO_Pin = pin_config[i].pin;
			GPIO_Init(pin_config[i].port, &GPIO_InitStructure);
		}
		else if (p_dev_config->pins[i] == LED_SINGLE)
		{
			GPIO_InitStructure.GPIO_Mode = GPIO_Mode_Out_PP;
			GPIO_InitStructure.GPIO_Speed = GPIO_Speed_50MHz;
			GPIO_InitStructure.GPIO_Pin = pin_config[i].pin;
			GPIO_Init(pin_config[i].port, &GPIO_InitStructure);
		}
		else if (p_dev_config->pins[i] == LED_ROW)
		{
			GPIO_InitStructure.GPIO_Mode = GPIO_Mode_Out_PP;
			GPIO_InitStructure.GPIO_Speed = GPIO_Speed_50MHz;
			GPIO_InitStructure.GPIO_Pin = pin_config[i].pin;
			GPIO_Init(pin_config[i].port, &GPIO_InitStructure);
			pin_config[i].port->ODR &=  ~pin_config[i].pin;
		}
		else if (p_dev_config->pins[i] == LED_COLUMN)
		{
			GPIO_InitStructure.GPIO_Mode = GPIO_Mode_Out_OD;
			GPIO_InitStructure.GPIO_Speed = GPIO_Speed_50MHz;
			GPIO_InitStructure.GPIO_Pin = pin_config[i].pin;
			GPIO_Init(pin_config[i].port, &GPIO_InitStructure);
			pin_config[i].port->ODR |=  pin_config[i].pin;
		}
		else if (p_dev_config->pins[i] == FAST_ENCODER && (i == 8 || i == 9))		// PA8 or PA9
		{
			GPIO_InitStructure.GPIO_Mode = GPIO_Mode_IPU;
			GPIO_InitStructure.GPIO_Speed = GPIO_Speed_50MHz;
			GPIO_InitStructure.GPIO_Pin = pin_config[i].pin;
			GPIO_Init(pin_config[i].port, &GPIO_InitStructure);
		}
		else if (p_dev_config->pins[i] == NOT_USED)
		{
			GPIO_InitStructure.GPIO_Mode = GPIO_Mode_IPD;
			GPIO_InitStructure.GPIO_Speed = GPIO_Speed_2MHz;
			GPIO_InitStructure.GPIO_Pin = pin_config[i].pin;
			GPIO_Init(pin_config[i].port, &GPIO_InitStructure);
		}
		
	}
>>>>>>> 7c7719a5

#ifdef DEBUG
    GPIO_InitStructure.GPIO_Mode = GPIO_Mode_Out_PP;
    GPIO_InitStructure.GPIO_Speed = GPIO_Speed_50MHz;
    GPIO_InitStructure.GPIO_Pin = GPIO_Pin_12;
    GPIO_Init(GPIOB, &GPIO_InitStructure);

    GPIO_InitStructure.GPIO_Pin = GPIO_Pin_13;
    GPIO_Init(GPIOC, &GPIO_InitStructure);
#endif
}

<|MERGE_RESOLUTION|>--- conflicted
+++ resolved
@@ -96,63 +96,6 @@
   * @brief Timers Configuration
   * @retval None
   */
-<<<<<<< HEAD
-void Timers_Init(dev_config_t *p_dev_config) {
-    TIM_TimeBaseInitTypeDef TIM_TimeBaseInitStructure;
-    TIM_OCInitTypeDef TIM_OCInitStructure;
-    RCC_ClocksTypeDef RCC_Clocks;
-
-    RCC_GetClocksFreq(&RCC_Clocks);
-
-    Ticks = 0;
-
-    // Encoders, Axes and HID timer
-    RCC_APB1PeriphClockCmd(RCC_APB1Periph_TIM2, ENABLE);
-
-    TIM_TimeBaseStructInit(&TIM_TimeBaseInitStructure);
-    TIM_TimeBaseInitStructure.TIM_Prescaler = RCC_Clocks.PCLK1_Frequency / 5000 - 1;
-    TIM_TimeBaseInitStructure.TIM_Period = 10 - 1;            // 1ms, 1kHz
-    TIM_TimeBaseInit(TIM2, &TIM_TimeBaseInitStructure);
-    TIM_ARRPreloadConfig(TIM2, ENABLE);
-
-    TIM_ITConfig(TIM2, TIM_IT_Update, ENABLE);
-    NVIC_SetPriority(TIM2_IRQn, 3);
-    NVIC_EnableIRQ(TIM2_IRQn);
-
-    TIM_Cmd(TIM2, ENABLE);
-
-    // LED PWM timer
-    RCC_APB1PeriphClockCmd(RCC_APB1Periph_TIM3, ENABLE);
-    TIM_TimeBaseStructInit(&TIM_TimeBaseInitStructure);
-    TIM_TimeBaseInitStructure.TIM_Prescaler = RCC_Clocks.PCLK1_Frequency / 100000 - 1;
-    TIM_TimeBaseInitStructure.TIM_Period = 200 - 1;            // 1ms, 1000Hz
-    TIM_TimeBaseInitStructure.TIM_ClockDivision = 0;
-    TIM_TimeBaseInitStructure.TIM_CounterMode = TIM_CounterMode_Up;
-    TIM_TimeBaseInit(TIM3, &TIM_TimeBaseInitStructure);
-    TIM_ARRPreloadConfig(TIM3, ENABLE);
-
-    /* PWM1 Mode configuration: Channel1 */
-    TIM_OCInitStructure.TIM_OCMode = TIM_OCMode_PWM1;
-    TIM_OCInitStructure.TIM_OutputState = TIM_OutputState_Enable;
-    TIM_OCInitStructure.TIM_OCPolarity = TIM_OCPolarity_High;
-    // Channel 1
-    TIM_OCInitStructure.TIM_Pulse =
-            p_dev_config->led_pwm_config.duty_cycle[2] * (TIM_TimeBaseInitStructure.TIM_Period + 1) / 100;
-    TIM_OC1Init(TIM3, &TIM_OCInitStructure);
-    TIM_OC1PreloadConfig(TIM3, TIM_OCPreload_Enable);
-    // Channel 3
-    TIM_OCInitStructure.TIM_Pulse =
-            p_dev_config->led_pwm_config.duty_cycle[0] * (TIM_TimeBaseInitStructure.TIM_Period + 1) / 100;
-    TIM_OC3Init(TIM3, &TIM_OCInitStructure);
-    TIM_OC3PreloadConfig(TIM3, TIM_OCPreload_Enable);
-    // Channel 4
-    TIM_OCInitStructure.TIM_Pulse =
-            p_dev_config->led_pwm_config.duty_cycle[1] * (TIM_TimeBaseInitStructure.TIM_Period + 1) / 100;
-    TIM_OC4Init(TIM3, &TIM_OCInitStructure);
-    TIM_OC4PreloadConfig(TIM3, TIM_OCPreload_Enable);
-
-    TIM_Cmd(TIM3, ENABLE);
-=======
 void Timers_Init(dev_config_t * p_dev_config)
 {
 	
@@ -289,7 +232,6 @@
 	{
 		TIM_SetCompare1(TIM1, p_dev_config->led_pwm_config[0].duty_cycle * (TIM1->ARR + 1) / 100);
 	}
->>>>>>> 7c7719a5
 }
 
 
@@ -364,166 +306,6 @@
 }
 
 /* IO init function */
-<<<<<<< HEAD
-void IO_Init(dev_config_t *p_dev_config) {
-    GPIO_InitTypeDef GPIO_InitStructure;
-
-    /* GPIO Ports Clock Enable */
-    RCC_APB2PeriphClockCmd(RCC_APB2Periph_GPIOA, ENABLE);
-    RCC_APB2PeriphClockCmd(RCC_APB2Periph_GPIOB, ENABLE);
-    RCC_APB2PeriphClockCmd(RCC_APB2Periph_GPIOC, ENABLE);
-    RCC_APB2PeriphClockCmd(RCC_APB2Periph_AFIO, ENABLE);
-    GPIO_PinRemapConfig(GPIO_Remap_SWJ_NoJTRST, ENABLE);
-    GPIO_PinRemapConfig(GPIO_Remap_SWJ_JTAGDisable, ENABLE);
-    GPIO_PinRemapConfig(GPIO_Remap_I2C1, ENABLE);
-    GPIO_PinRemapConfig(GPIO_PartialRemap_TIM3, ENABLE);
-
-    GPIO_InitStructure.GPIO_Mode = GPIO_Mode_Out_PP;
-    GPIO_InitStructure.GPIO_Speed = GPIO_Speed_10MHz;
-    GPIO_InitStructure.GPIO_Pin = GPIO_Pin_13;
-    GPIO_Init(GPIOC, &GPIO_InitStructure);
-
-    while ((p_dev_config->firmware_version & 0xFFF0) != (FIRMWARE_VERSION & 0xFFF0)) {
-        // blink LED if firmware version doesnt match
-        GPIOC->ODR ^= GPIO_Pin_13;
-        Delay_ms(300);
-    }
-
-    // Reset GPIO
-    GPIOA->CRL = 0x44444444;
-    GPIOA->CRH = 0x44444444;
-    GPIOA->ODR = 0x0;
-    GPIOB->CRL = 0x44444444;
-    GPIOB->CRH = 0x44444444;
-    GPIOB->ODR = 0x0;
-    GPIOC->CRL = 0x44444444;
-    GPIOC->CRH = 0x44444444;
-    GPIOC->ODR = 0x0;
-
-
-    // setting up GPIO according confgiguration
-    for (int i = 0; i < USED_PINS_NUM; i++) {
-        // buttons
-        if (p_dev_config->pins[i] == BUTTON_GND) {
-            GPIO_InitStructure.GPIO_Mode = GPIO_Mode_IPU;
-            GPIO_InitStructure.GPIO_Speed = GPIO_Speed_10MHz;
-            GPIO_InitStructure.GPIO_Pin = pin_config[i].pin;
-            GPIO_Init(pin_config[i].port, &GPIO_InitStructure);
-        } else if (p_dev_config->pins[i] == BUTTON_VCC) {
-            GPIO_InitStructure.GPIO_Mode = GPIO_Mode_IPD;
-            GPIO_InitStructure.GPIO_Speed = GPIO_Speed_10MHz;
-            GPIO_InitStructure.GPIO_Pin = pin_config[i].pin;
-            GPIO_Init(pin_config[i].port, &GPIO_InitStructure);
-        } else if (p_dev_config->pins[i] == BUTTON_COLUMN) {
-            GPIO_InitStructure.GPIO_Mode = GPIO_Mode_IPU;
-            GPIO_InitStructure.GPIO_Speed = GPIO_Speed_10MHz;
-            GPIO_InitStructure.GPIO_Pin = pin_config[i].pin;
-            GPIO_Init(pin_config[i].port, &GPIO_InitStructure);
-        } else if (p_dev_config->pins[i] == BUTTON_ROW) {
-            GPIO_InitStructure.GPIO_Mode = GPIO_Mode_Out_OD;
-            GPIO_InitStructure.GPIO_Speed = GPIO_Speed_10MHz;
-            GPIO_InitStructure.GPIO_Pin = pin_config[i].pin;
-            GPIO_Init(pin_config[i].port, &GPIO_InitStructure);
-        } else if (p_dev_config->pins[i] == AXIS_ANALOG) {
-            GPIO_InitStructure.GPIO_Mode = GPIO_Mode_AIN;
-            GPIO_InitStructure.GPIO_Speed = GPIO_Speed_10MHz;
-            GPIO_InitStructure.GPIO_Pin = pin_config[i].pin;
-            GPIO_Init(pin_config[i].port, &GPIO_InitStructure);
-        } else if (p_dev_config->pins[i] == SPI_SCK)//  && i == 14)		// PB3
-        {
-            GPIO_InitStructure.GPIO_Speed = GPIO_Speed_50MHz;
-            GPIO_InitStructure.GPIO_Pin = pin_config[i].pin;
-            GPIO_InitStructure.GPIO_Mode = GPIO_Mode_AF_PP;
-            GPIO_Init(GPIOB, &GPIO_InitStructure);
-        } else if (p_dev_config->pins[i] == SPI_MISO && i == 15)            // PB4
-        {
-            GPIO_InitStructure.GPIO_Speed = GPIO_Speed_50MHz;
-            GPIO_InitStructure.GPIO_Pin = pin_config[i].pin;
-            GPIO_InitStructure.GPIO_Mode = GPIO_Mode_IN_FLOATING;
-            GPIO_Init(GPIOB, &GPIO_InitStructure);
-        } else if (p_dev_config->pins[i] == SPI_MOSI && i == 16)            // PB5
-        {
-            GPIO_InitStructure.GPIO_Speed = GPIO_Speed_50MHz;
-            GPIO_InitStructure.GPIO_Pin = pin_config[i].pin;
-            GPIO_InitStructure.GPIO_Mode = GPIO_Mode_AF_PP;                        // PP or OD?
-            GPIO_Init(GPIOB, &GPIO_InitStructure);
-
-            SPI_Start();
-        } else if (p_dev_config->pins[i] == I2C_SCL && i == 19)            // PB8
-        {
-            GPIO_InitStructure.GPIO_Speed = GPIO_Speed_50MHz;
-            GPIO_InitStructure.GPIO_Pin = pin_config[i].pin;
-            GPIO_InitStructure.GPIO_Mode = GPIO_Mode_AF_OD;
-            GPIO_Init(GPIOB, &GPIO_InitStructure);
-        } else if (p_dev_config->pins[i] == I2C_SDA && i == 20)            // PB9
-        {
-            GPIO_InitStructure.GPIO_Speed = GPIO_Speed_50MHz;
-            GPIO_InitStructure.GPIO_Pin = pin_config[i].pin;
-            GPIO_InitStructure.GPIO_Mode = GPIO_Mode_AF_OD;
-            GPIO_Init(GPIOB, &GPIO_InitStructure);
-
-            I2C_Start();
-        } else if (p_dev_config->pins[i] == TLE5011_CS ||
-                   p_dev_config->pins[i] == MCP3201_CS ||
-                   p_dev_config->pins[i] == MCP3202_CS ||
-                   p_dev_config->pins[i] == MCP3204_CS ||
-                   p_dev_config->pins[i] == MCP3208_CS ||
-                   p_dev_config->pins[i] == MLX90393_CS) {
-            GPIO_InitStructure.GPIO_Mode = GPIO_Mode_Out_PP;
-            GPIO_InitStructure.GPIO_Speed = GPIO_Speed_50MHz;
-            GPIO_InitStructure.GPIO_Pin = pin_config[i].pin;
-            GPIO_Init(pin_config[i].port, &GPIO_InitStructure);
-            GPIO_WriteBit(pin_config[i].port, pin_config[i].pin, Bit_SET);
-        } else if (p_dev_config->pins[i] == TLE5011_GEN && i == 17) {
-            Generator_Init();    // 4MHz output at PB6 pin
-        } else if (p_dev_config->pins[i] == SHIFT_REG_LATCH) {
-            GPIO_InitStructure.GPIO_Mode = GPIO_Mode_Out_PP;
-            GPIO_InitStructure.GPIO_Speed = GPIO_Speed_50MHz;
-            GPIO_InitStructure.GPIO_Pin = pin_config[i].pin;
-            GPIO_Init(pin_config[i].port, &GPIO_InitStructure);
-            GPIO_WriteBit(pin_config[i].port, pin_config[i].pin, Bit_SET);
-        } else if (p_dev_config->pins[i] == SHIFT_REG_DATA) {
-            GPIO_InitStructure.GPIO_Mode = GPIO_Mode_IN_FLOATING;
-            GPIO_InitStructure.GPIO_Speed = GPIO_Speed_50MHz;
-            GPIO_InitStructure.GPIO_Pin = pin_config[i].pin;
-            GPIO_Init(pin_config[i].port, &GPIO_InitStructure);
-        } else if (p_dev_config->pins[i] == LED_PWM) {
-            GPIO_InitStructure.GPIO_Mode = GPIO_Mode_AF_PP;
-            GPIO_InitStructure.GPIO_Speed = GPIO_Speed_50MHz;
-            GPIO_InitStructure.GPIO_Pin = pin_config[i].pin;
-            GPIO_Init(pin_config[i].port, &GPIO_InitStructure);
-        } else if (p_dev_config->pins[i] == LED_SINGLE) {
-            GPIO_InitStructure.GPIO_Mode = GPIO_Mode_Out_PP;
-            GPIO_InitStructure.GPIO_Speed = GPIO_Speed_50MHz;
-            GPIO_InitStructure.GPIO_Pin = pin_config[i].pin;
-            GPIO_Init(pin_config[i].port, &GPIO_InitStructure);
-        } else if (p_dev_config->pins[i] == LED_ROW) {
-            GPIO_InitStructure.GPIO_Mode = GPIO_Mode_Out_PP;
-            GPIO_InitStructure.GPIO_Speed = GPIO_Speed_50MHz;
-            GPIO_InitStructure.GPIO_Pin = pin_config[i].pin;
-            GPIO_Init(pin_config[i].port, &GPIO_InitStructure);
-            pin_config[i].port->ODR &= ~pin_config[i].pin;
-        } else if (p_dev_config->pins[i] == LED_COLUMN) {
-            GPIO_InitStructure.GPIO_Mode = GPIO_Mode_Out_OD;
-            GPIO_InitStructure.GPIO_Speed = GPIO_Speed_50MHz;
-            GPIO_InitStructure.GPIO_Pin = pin_config[i].pin;
-            GPIO_Init(pin_config[i].port, &GPIO_InitStructure);
-            pin_config[i].port->ODR |= pin_config[i].pin;
-        } else if (p_dev_config->pins[i] == FAST_ENCODER && (i == 8 || i == 9))        // PA8 or PA9
-        {
-            GPIO_InitStructure.GPIO_Mode = GPIO_Mode_IPU;
-            GPIO_InitStructure.GPIO_Speed = GPIO_Speed_50MHz;
-            GPIO_InitStructure.GPIO_Pin = pin_config[i].pin;
-            GPIO_Init(pin_config[i].port, &GPIO_InitStructure);
-        } else if (p_dev_config->pins[i] == NOT_USED) {
-            GPIO_InitStructure.GPIO_Mode = GPIO_Mode_IPD;
-            GPIO_InitStructure.GPIO_Speed = GPIO_Speed_2MHz;
-            GPIO_InitStructure.GPIO_Pin = pin_config[i].pin;
-            GPIO_Init(pin_config[i].port, &GPIO_InitStructure);
-        }
-
-    }
-=======
 void IO_Init (dev_config_t * p_dev_config)
 {
 	GPIO_InitTypeDef GPIO_InitStructure;
@@ -725,7 +507,6 @@
 		}
 		
 	}
->>>>>>> 7c7719a5
 
 #ifdef DEBUG
     GPIO_InitStructure.GPIO_Mode = GPIO_Mode_Out_PP;
