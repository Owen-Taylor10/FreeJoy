/**
  ******************************************************************************
  * @file           : tle5011.c
  * @brief          : TLE5011 sensors driver implementation
			
		FreeJoy software for game device controllers
    Copyright (C) 2020  Yury Vostrenkov (yuvostrenkov@gmail.com)

    This program is free software: you can redistribute it and/or modify
    it under the terms of the GNU General Public License as published by
    the Free Software Foundation, either version 3 of the License, or
    (at your option) any later version.

    This program is distributed in the hope that it will be useful,
    but WITHOUT ANY WARRANTY; without even the implied warranty of
    MERCHANTABILITY or FITNESS FOR A PARTICULAR PURPOSE.  See the
    GNU General Public License for more details.

    You should have received a copy of the GNU General Public License
    along with this program.  If not, see <https://www.gnu.org/licenses/>.
		
  ******************************************************************************
  */

#include "tle5011.h"
#include <math.h>

uint8_t MathCRC8(uint8_t crc, uint8_t data)
{
	crc ^= data;
	for (uint8_t bit=0 ; bit<8 ; bit++ ) 
	{ 
		if ((crc & 0x80)!=0) 
		{ 
			crc <<= 1; 
			crc ^= 0x1D; 
		} else 
		{ 
			crc <<= 1; 
		}; 
	};
	return(crc);
};

uint8_t CheckCrc(uint8_t * data, uint8_t crc, uint8_t initial, uint8_t length) 
{
  uint8_t ret = initial;
	uint8_t index = 0;
	
	while (index < length)
	{
		ret = MathCRC8(ret, data[index++]);
	}        
  ret = ~ret;
	
  return (ret == crc);
}

void TLE501x_Read(uint8_t * data, uint8_t addr, uint8_t length)
{
	uint8_t cmd = 0x80 | (addr & 0x0F)<<3 | (length & 0x07);
	
	SPI_HalfDuplex_Transmit(&cmd, 1, TLE5011_SPI_MODE);
	if (length > 0)
	{
		SPI_HalfDuplex_Receive(data, length+1, TLE5011_SPI_MODE);
	}

}

void TLE501x_Write(uint8_t * data, uint8_t addr, uint8_t length)
{
	uint8_t cmd = addr<<3 | (addr & 0x0F)<<3 | (length & 0x07);
	SPI_HalfDuplex_Transmit(&cmd, 1, TLE5011_SPI_MODE);
	if (length > 0)
	{
		SPI_HalfDuplex_Transmit(data, length, TLE5011_SPI_MODE);
	}
}

int TLE501x_GetAngle(sensor_t * sensor, float * angle)
{
	int16_t x_value, y_value;
	float out = 0;
	int ret = 0;
	
	if (CheckCrc(&sensor->data[1], sensor->data[5], 0xFB, 4))
	{
		x_value = sensor->data[2]<<8 | sensor->data[1];
		y_value = sensor->data[4]<<8 | sensor->data[3];
				
		out = atan2f((float)y_value, (float)x_value)/ M_PI * (float)180.0;			
		*angle = out;
		ret = 0;
	}
	else
	{
		ret = -1;
	}
	return ret;
}

void TLE501x_StartDMA(sensor_t * sensor)
{	
	sensor->rx_complete = 1;
	sensor->tx_complete = 0;
	// CS low
	pin_config[sensor->source].port->ODR &= ~pin_config[sensor->source].pin;
	sensor->data[0] = 0x00;
	sensor->data[1] = 0x8C;
	
	SPI_HalfDuplex_Transmit(&sensor->data[0], 2, TLE5011_SPI_MODE);
}

void TLE501x_StopDMA(sensor_t * sensor)
{	
	DMA_Cmd(DMA1_Channel2, DISABLE);
	
	Delay_us(5);											// waiting SPI clock to stop
	SPI1->CR1 &= ~SPI_CR1_SPE;
	while (!SPI1->SR & SPI_SR_RXNE);
	
	// CS high	
	pin_config[sensor->source].port->ODR |= pin_config[sensor->source].pin;
	sensor->rx_complete = 1;
	sensor->tx_complete = 1;
	
	SPI_BiDirectionalLineConfig(SPI1, SPI_Direction_Tx);	
<<<<<<< HEAD
//	Delay_us(1);			// a small delay for CS level setting		
=======
>>>>>>> fc5bf9b9
}



<|MERGE_RESOLUTION|>--- conflicted
+++ resolved
@@ -1,136 +1,132 @@
-/**
-  ******************************************************************************
-  * @file           : tle5011.c
-  * @brief          : TLE5011 sensors driver implementation
-			
-		FreeJoy software for game device controllers
-    Copyright (C) 2020  Yury Vostrenkov (yuvostrenkov@gmail.com)
-
-    This program is free software: you can redistribute it and/or modify
-    it under the terms of the GNU General Public License as published by
-    the Free Software Foundation, either version 3 of the License, or
-    (at your option) any later version.
-
-    This program is distributed in the hope that it will be useful,
-    but WITHOUT ANY WARRANTY; without even the implied warranty of
-    MERCHANTABILITY or FITNESS FOR A PARTICULAR PURPOSE.  See the
-    GNU General Public License for more details.
-
-    You should have received a copy of the GNU General Public License
-    along with this program.  If not, see <https://www.gnu.org/licenses/>.
-		
-  ******************************************************************************
-  */
-
-#include "tle5011.h"
-#include <math.h>
-
-uint8_t MathCRC8(uint8_t crc, uint8_t data)
-{
-	crc ^= data;
-	for (uint8_t bit=0 ; bit<8 ; bit++ ) 
-	{ 
-		if ((crc & 0x80)!=0) 
-		{ 
-			crc <<= 1; 
-			crc ^= 0x1D; 
-		} else 
-		{ 
-			crc <<= 1; 
-		}; 
-	};
-	return(crc);
-};
-
-uint8_t CheckCrc(uint8_t * data, uint8_t crc, uint8_t initial, uint8_t length) 
-{
-  uint8_t ret = initial;
-	uint8_t index = 0;
-	
-	while (index < length)
-	{
-		ret = MathCRC8(ret, data[index++]);
-	}        
-  ret = ~ret;
-	
-  return (ret == crc);
-}
-
-void TLE501x_Read(uint8_t * data, uint8_t addr, uint8_t length)
-{
-	uint8_t cmd = 0x80 | (addr & 0x0F)<<3 | (length & 0x07);
-	
-	SPI_HalfDuplex_Transmit(&cmd, 1, TLE5011_SPI_MODE);
-	if (length > 0)
-	{
-		SPI_HalfDuplex_Receive(data, length+1, TLE5011_SPI_MODE);
-	}
-
-}
-
-void TLE501x_Write(uint8_t * data, uint8_t addr, uint8_t length)
-{
-	uint8_t cmd = addr<<3 | (addr & 0x0F)<<3 | (length & 0x07);
-	SPI_HalfDuplex_Transmit(&cmd, 1, TLE5011_SPI_MODE);
-	if (length > 0)
-	{
-		SPI_HalfDuplex_Transmit(data, length, TLE5011_SPI_MODE);
-	}
-}
-
-int TLE501x_GetAngle(sensor_t * sensor, float * angle)
-{
-	int16_t x_value, y_value;
-	float out = 0;
-	int ret = 0;
-	
-	if (CheckCrc(&sensor->data[1], sensor->data[5], 0xFB, 4))
-	{
-		x_value = sensor->data[2]<<8 | sensor->data[1];
-		y_value = sensor->data[4]<<8 | sensor->data[3];
-				
-		out = atan2f((float)y_value, (float)x_value)/ M_PI * (float)180.0;			
-		*angle = out;
-		ret = 0;
-	}
-	else
-	{
-		ret = -1;
-	}
-	return ret;
-}
-
-void TLE501x_StartDMA(sensor_t * sensor)
-{	
-	sensor->rx_complete = 1;
-	sensor->tx_complete = 0;
-	// CS low
-	pin_config[sensor->source].port->ODR &= ~pin_config[sensor->source].pin;
-	sensor->data[0] = 0x00;
-	sensor->data[1] = 0x8C;
-	
-	SPI_HalfDuplex_Transmit(&sensor->data[0], 2, TLE5011_SPI_MODE);
-}
-
-void TLE501x_StopDMA(sensor_t * sensor)
-{	
-	DMA_Cmd(DMA1_Channel2, DISABLE);
-	
-	Delay_us(5);											// waiting SPI clock to stop
-	SPI1->CR1 &= ~SPI_CR1_SPE;
-	while (!SPI1->SR & SPI_SR_RXNE);
-	
-	// CS high	
-	pin_config[sensor->source].port->ODR |= pin_config[sensor->source].pin;
-	sensor->rx_complete = 1;
-	sensor->tx_complete = 1;
-	
-	SPI_BiDirectionalLineConfig(SPI1, SPI_Direction_Tx);	
-<<<<<<< HEAD
-//	Delay_us(1);			// a small delay for CS level setting		
-=======
->>>>>>> fc5bf9b9
-}
-
-
-
+/**
+  ******************************************************************************
+  * @file           : tle5011.c
+  * @brief          : TLE5011 sensors driver implementation
+			
+		FreeJoy software for game device controllers
+    Copyright (C) 2020  Yury Vostrenkov (yuvostrenkov@gmail.com)
+
+    This program is free software: you can redistribute it and/or modify
+    it under the terms of the GNU General Public License as published by
+    the Free Software Foundation, either version 3 of the License, or
+    (at your option) any later version.
+
+    This program is distributed in the hope that it will be useful,
+    but WITHOUT ANY WARRANTY; without even the implied warranty of
+    MERCHANTABILITY or FITNESS FOR A PARTICULAR PURPOSE.  See the
+    GNU General Public License for more details.
+
+    You should have received a copy of the GNU General Public License
+    along with this program.  If not, see <https://www.gnu.org/licenses/>.
+		
+  ******************************************************************************
+  */
+
+#include "tle5011.h"
+#include <math.h>
+
+uint8_t MathCRC8(uint8_t crc, uint8_t data)
+{
+	crc ^= data;
+	for (uint8_t bit=0 ; bit<8 ; bit++ ) 
+	{ 
+		if ((crc & 0x80)!=0) 
+		{ 
+			crc <<= 1; 
+			crc ^= 0x1D; 
+		} else 
+		{ 
+			crc <<= 1; 
+		}; 
+	};
+	return(crc);
+};
+
+uint8_t CheckCrc(uint8_t * data, uint8_t crc, uint8_t initial, uint8_t length) 
+{
+  uint8_t ret = initial;
+	uint8_t index = 0;
+	
+	while (index < length)
+	{
+		ret = MathCRC8(ret, data[index++]);
+	}        
+  ret = ~ret;
+	
+  return (ret == crc);
+}
+
+void TLE501x_Read(uint8_t * data, uint8_t addr, uint8_t length)
+{
+	uint8_t cmd = 0x80 | (addr & 0x0F)<<3 | (length & 0x07);
+	
+	SPI_HalfDuplex_Transmit(&cmd, 1, TLE5011_SPI_MODE);
+	if (length > 0)
+	{
+		SPI_HalfDuplex_Receive(data, length+1, TLE5011_SPI_MODE);
+	}
+
+}
+
+void TLE501x_Write(uint8_t * data, uint8_t addr, uint8_t length)
+{
+	uint8_t cmd = addr<<3 | (addr & 0x0F)<<3 | (length & 0x07);
+	SPI_HalfDuplex_Transmit(&cmd, 1, TLE5011_SPI_MODE);
+	if (length > 0)
+	{
+		SPI_HalfDuplex_Transmit(data, length, TLE5011_SPI_MODE);
+	}
+}
+
+int TLE501x_GetAngle(sensor_t * sensor, float * angle)
+{
+	int16_t x_value, y_value;
+	float out = 0;
+	int ret = 0;
+	
+	if (CheckCrc(&sensor->data[1], sensor->data[5], 0xFB, 4))
+	{
+		x_value = sensor->data[2]<<8 | sensor->data[1];
+		y_value = sensor->data[4]<<8 | sensor->data[3];
+				
+		out = atan2f((float)y_value, (float)x_value)/ M_PI * (float)180.0;			
+		*angle = out;
+		ret = 0;
+	}
+	else
+	{
+		ret = -1;
+	}
+	return ret;
+}
+
+void TLE501x_StartDMA(sensor_t * sensor)
+{	
+	sensor->rx_complete = 1;
+	sensor->tx_complete = 0;
+	// CS low
+	pin_config[sensor->source].port->ODR &= ~pin_config[sensor->source].pin;
+	sensor->data[0] = 0x00;
+	sensor->data[1] = 0x8C;
+	
+	SPI_HalfDuplex_Transmit(&sensor->data[0], 2, TLE5011_SPI_MODE);
+}
+
+void TLE501x_StopDMA(sensor_t * sensor)
+{	
+	DMA_Cmd(DMA1_Channel2, DISABLE);
+	
+	Delay_us(5);											// waiting SPI clock to stop
+	SPI1->CR1 &= ~SPI_CR1_SPE;
+	while (!SPI1->SR & SPI_SR_RXNE);
+	
+	// CS high	
+	pin_config[sensor->source].port->ODR |= pin_config[sensor->source].pin;
+	sensor->rx_complete = 1;
+	sensor->tx_complete = 1;
+	
+	SPI_BiDirectionalLineConfig(SPI1, SPI_Direction_Tx);	
+}
+
+
+