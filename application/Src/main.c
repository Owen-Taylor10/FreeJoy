
/**
  ******************************************************************************
  * @file           : main.c
  * @brief          : Main program body
	
		FreeJoy software for game device controllers
    Copyright (C) 2020  Yury Vostrenkov (yuvostrenkov@gmail.com)

    This program is free software: you can redistribute it and/or modify
    it under the terms of the GNU General Public License as published by
    the Free Software Foundation, either version 3 of the License, or
    (at your option) any later version.

    This program is distributed in the hope that it will be useful,
    but WITHOUT ANY WARRANTY; without even the implied warranty of
    MERCHANTABILITY or FITNESS FOR A PARTICULAR PURPOSE.  See the
    GNU General Public License for more details.

    You should have received a copy of the GNU General Public License
    along with this program.  If not, see <https://www.gnu.org/licenses/>.
		
  ******************************************************************************
  */
/* Includes ------------------------------------------------------------------*/
#include "main.h"

#include "periphery.h"
#include "config.h"
#include "analog.h"
#include "buttons.h"
#include "leds.h"
#include "encoders.h"

#include "usb_hw.h"
#include "usb_lib.h"
#include "usb_pwr.h"


/* Private variables ---------------------------------------------------------*/
dev_config_t dev_config;
volatile uint8_t bootloader = 0;

/* Private function prototypes -----------------------------------------------*/

/**
  * @brief  The application entry point.
  *
  * @retval None
  */
int main(void)
{	
	// Relocate vector table
	WRITE_REG(SCB->VTOR, 0x8002000);
	
	SysTick_Init();
	
<<<<<<< HEAD
	// force enumerating USB 
	USB_HW_DeInit();
	Delay_us(100000);				// TODO: fix strange bug if Delay_ms() used				
	
=======
>>>>>>> fc5bf9b9
	// getting configuration from flash memory
	DevConfigGet(&dev_config);
	
	// set default config at first startup
	if ((dev_config.firmware_version & 0xFFF0) != (FIRMWARE_VERSION &0xFFF0))
	{
		DevConfigSet((dev_config_t *) &init_config);
		DevConfigGet(&dev_config);
	}
	AppConfigInit(&dev_config);
	
<<<<<<< HEAD
=======
	
>>>>>>> fc5bf9b9
	IO_Init(&dev_config);
	 
	EncodersInit(&dev_config);	
	ShiftRegistersInit(&dev_config);
	RadioButtons_Init(&dev_config);
	SequentialButtons_Init(&dev_config);
	AxesInit(&dev_config);
	
	Delay_ms(50);	
	USB_HW_Init();
	
	USB_HW_Init();
	
	Timers_Init(&dev_config);		
	
  while (1)
  {
		ButtonsReadLogical(&dev_config);
		LEDs_PhysicalProcess(&dev_config);
		
		analog_data_t tmp[8];
		AnalogGet(NULL, tmp, NULL);
		PWM_SetFromAxes(&dev_config, tmp);
		
		// Enter flasher command received
		if (bootloader > 0)
		{
			// Disable HID report generation
			NVIC_DisableIRQ(TIM2_IRQn);
			Delay_ms(50);	// time to let HID end last transmission
			// Disable USB
			PowerOff();
			USB_HW_DeInit();
			Delay_ms(500);	
			EnterBootloader();
		}
  }
}

/**
  * @brief  Jumping to memory address corresponding bootloader program
  * @param  None
  * @retval None
  */
void EnterBootloader (void)
{
	/* Enable the power and backup interface clocks by setting the
	 * PWREN and BKPEN bits in the RCC_APB1ENR register
	 */
	SET_BIT(RCC->APB1ENR, RCC_APB1ENR_BKPEN | RCC_APB1ENR_PWREN);

	/* Enable write access to the backup registers and the
		* RTC.
		*/
	SET_BIT(PWR->CR, PWR_CR_DBP);
	WRITE_REG(BKP->DR4, 0x424C);
	CLEAR_BIT(PWR->CR, PWR_CR_DBP);
	
	CLEAR_BIT(RCC->APB1ENR, RCC_APB1ENR_BKPEN | RCC_APB1ENR_PWREN);
	
	NVIC_SystemReset();
}


/**
  * @}
  */

/**
  * @}
  */

<|MERGE_RESOLUTION|>--- conflicted
+++ resolved
@@ -1,151 +1,140 @@
-
-/**
-  ******************************************************************************
-  * @file           : main.c
-  * @brief          : Main program body
-	
-		FreeJoy software for game device controllers
-    Copyright (C) 2020  Yury Vostrenkov (yuvostrenkov@gmail.com)
-
-    This program is free software: you can redistribute it and/or modify
-    it under the terms of the GNU General Public License as published by
-    the Free Software Foundation, either version 3 of the License, or
-    (at your option) any later version.
-
-    This program is distributed in the hope that it will be useful,
-    but WITHOUT ANY WARRANTY; without even the implied warranty of
-    MERCHANTABILITY or FITNESS FOR A PARTICULAR PURPOSE.  See the
-    GNU General Public License for more details.
-
-    You should have received a copy of the GNU General Public License
-    along with this program.  If not, see <https://www.gnu.org/licenses/>.
-		
-  ******************************************************************************
-  */
-/* Includes ------------------------------------------------------------------*/
-#include "main.h"
-
-#include "periphery.h"
-#include "config.h"
-#include "analog.h"
-#include "buttons.h"
-#include "leds.h"
-#include "encoders.h"
-
-#include "usb_hw.h"
-#include "usb_lib.h"
-#include "usb_pwr.h"
-
-
-/* Private variables ---------------------------------------------------------*/
-dev_config_t dev_config;
-volatile uint8_t bootloader = 0;
-
-/* Private function prototypes -----------------------------------------------*/
-
-/**
-  * @brief  The application entry point.
-  *
-  * @retval None
-  */
-int main(void)
-{	
-	// Relocate vector table
-	WRITE_REG(SCB->VTOR, 0x8002000);
-	
-	SysTick_Init();
-	
-<<<<<<< HEAD
-	// force enumerating USB 
-	USB_HW_DeInit();
-	Delay_us(100000);				// TODO: fix strange bug if Delay_ms() used				
-	
-=======
->>>>>>> fc5bf9b9
-	// getting configuration from flash memory
-	DevConfigGet(&dev_config);
-	
-	// set default config at first startup
-	if ((dev_config.firmware_version & 0xFFF0) != (FIRMWARE_VERSION &0xFFF0))
-	{
-		DevConfigSet((dev_config_t *) &init_config);
-		DevConfigGet(&dev_config);
-	}
-	AppConfigInit(&dev_config);
-	
-<<<<<<< HEAD
-=======
-	
->>>>>>> fc5bf9b9
-	IO_Init(&dev_config);
-	 
-	EncodersInit(&dev_config);	
-	ShiftRegistersInit(&dev_config);
-	RadioButtons_Init(&dev_config);
-	SequentialButtons_Init(&dev_config);
-	AxesInit(&dev_config);
-	
-	Delay_ms(50);	
-	USB_HW_Init();
-	
-	USB_HW_Init();
-	
-	Timers_Init(&dev_config);		
-	
-  while (1)
-  {
-		ButtonsReadLogical(&dev_config);
-		LEDs_PhysicalProcess(&dev_config);
-		
-		analog_data_t tmp[8];
-		AnalogGet(NULL, tmp, NULL);
-		PWM_SetFromAxes(&dev_config, tmp);
-		
-		// Enter flasher command received
-		if (bootloader > 0)
-		{
-			// Disable HID report generation
-			NVIC_DisableIRQ(TIM2_IRQn);
-			Delay_ms(50);	// time to let HID end last transmission
-			// Disable USB
-			PowerOff();
-			USB_HW_DeInit();
-			Delay_ms(500);	
-			EnterBootloader();
-		}
-  }
-}
-
-/**
-  * @brief  Jumping to memory address corresponding bootloader program
-  * @param  None
-  * @retval None
-  */
-void EnterBootloader (void)
-{
-	/* Enable the power and backup interface clocks by setting the
-	 * PWREN and BKPEN bits in the RCC_APB1ENR register
-	 */
-	SET_BIT(RCC->APB1ENR, RCC_APB1ENR_BKPEN | RCC_APB1ENR_PWREN);
-
-	/* Enable write access to the backup registers and the
-		* RTC.
-		*/
-	SET_BIT(PWR->CR, PWR_CR_DBP);
-	WRITE_REG(BKP->DR4, 0x424C);
-	CLEAR_BIT(PWR->CR, PWR_CR_DBP);
-	
-	CLEAR_BIT(RCC->APB1ENR, RCC_APB1ENR_BKPEN | RCC_APB1ENR_PWREN);
-	
-	NVIC_SystemReset();
-}
-
-
-/**
-  * @}
-  */
-
-/**
-  * @}
-  */
-
+
+/**
+  ******************************************************************************
+  * @file           : main.c
+  * @brief          : Main program body
+	
+		FreeJoy software for game device controllers
+    Copyright (C) 2020  Yury Vostrenkov (yuvostrenkov@gmail.com)
+
+    This program is free software: you can redistribute it and/or modify
+    it under the terms of the GNU General Public License as published by
+    the Free Software Foundation, either version 3 of the License, or
+    (at your option) any later version.
+
+    This program is distributed in the hope that it will be useful,
+    but WITHOUT ANY WARRANTY; without even the implied warranty of
+    MERCHANTABILITY or FITNESS FOR A PARTICULAR PURPOSE.  See the
+    GNU General Public License for more details.
+
+    You should have received a copy of the GNU General Public License
+    along with this program.  If not, see <https://www.gnu.org/licenses/>.
+		
+  ******************************************************************************
+  */
+/* Includes ------------------------------------------------------------------*/
+#include "main.h"
+
+#include "periphery.h"
+#include "config.h"
+#include "analog.h"
+#include "buttons.h"
+#include "leds.h"
+#include "encoders.h"
+
+#include "usb_hw.h"
+#include "usb_lib.h"
+#include "usb_pwr.h"
+
+
+/* Private variables ---------------------------------------------------------*/
+dev_config_t dev_config;
+volatile uint8_t bootloader = 0;
+
+/* Private function prototypes -----------------------------------------------*/
+
+/**
+  * @brief  The application entry point.
+  *
+  * @retval None
+  */
+int main(void)
+{	
+	// Relocate vector table
+	WRITE_REG(SCB->VTOR, 0x8002000);
+	
+	SysTick_Init();
+	
+	// getting configuration from flash memory
+	DevConfigGet(&dev_config);
+	
+	// set default config at first startup
+	if ((dev_config.firmware_version & 0xFFF0) != (FIRMWARE_VERSION &0xFFF0))
+	{
+		DevConfigSet((dev_config_t *) &init_config);
+		DevConfigGet(&dev_config);
+	}
+	AppConfigInit(&dev_config);
+	
+	IO_Init(&dev_config);
+	 
+	EncodersInit(&dev_config);	
+	ShiftRegistersInit(&dev_config);
+	RadioButtons_Init(&dev_config);
+	SequentialButtons_Init(&dev_config);
+	AxesInit(&dev_config);
+	
+	Delay_ms(50);	
+	USB_HW_Init();
+	
+	USB_HW_Init();
+	
+	Timers_Init(&dev_config);		
+	
+  while (1)
+  {
+		ButtonsReadLogical(&dev_config);
+		LEDs_PhysicalProcess(&dev_config);
+		
+		analog_data_t tmp[8];
+		AnalogGet(NULL, tmp, NULL);
+		PWM_SetFromAxes(&dev_config, tmp);
+		
+		// Enter flasher command received
+		if (bootloader > 0)
+		{
+			// Disable HID report generation
+			NVIC_DisableIRQ(TIM2_IRQn);
+			Delay_ms(50);	// time to let HID end last transmission
+			// Disable USB
+			PowerOff();
+			USB_HW_DeInit();
+			Delay_ms(500);	
+			EnterBootloader();
+		}
+  }
+}
+
+/**
+  * @brief  Jumping to memory address corresponding bootloader program
+  * @param  None
+  * @retval None
+  */
+void EnterBootloader (void)
+{
+	/* Enable the power and backup interface clocks by setting the
+	 * PWREN and BKPEN bits in the RCC_APB1ENR register
+	 */
+	SET_BIT(RCC->APB1ENR, RCC_APB1ENR_BKPEN | RCC_APB1ENR_PWREN);
+
+	/* Enable write access to the backup registers and the
+		* RTC.
+		*/
+	SET_BIT(PWR->CR, PWR_CR_DBP);
+	WRITE_REG(BKP->DR4, 0x424C);
+	CLEAR_BIT(PWR->CR, PWR_CR_DBP);
+	
+	CLEAR_BIT(RCC->APB1ENR, RCC_APB1ENR_BKPEN | RCC_APB1ENR_PWREN);
+	
+	NVIC_SystemReset();
+}
+
+
+/**
+  * @}
+  */
+
+/**
+  * @}
+  */
+