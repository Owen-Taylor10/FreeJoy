--- conflicted
+++ resolved
@@ -1,667 +1,590 @@
-/**
-  ******************************************************************************
-  * @file    Project/STM32F10x_StdPeriph_Template/stm32f10x_it.c 
-  * @author  MCD Application Team
-  * @version V3.5.0
-  * @date    08-April-2011
-  * @brief   Main Interrupt Service Routines.
-  *          This file provides template for all exceptions handler and 
-  *          peripherals interrupt service routine.
-  ******************************************************************************
-  * @attention
-  *
-  * THE PRESENT FIRMWARE WHICH IS FOR GUIDANCE ONLY AIMS AT PROVIDING CUSTOMERS
-  * WITH CODING INFORMATION REGARDING THEIR PRODUCTS IN ORDER FOR THEM TO SAVE
-  * TIME. AS A RESULT, STMICROELECTRONICS SHALL NOT BE HELD LIABLE FOR ANY
-  * DIRECT, INDIRECT OR CONSEQUENTIAL DAMAGES WITH RESPECT TO ANY CLAIMS ARISING
-  * FROM THE CONTENT OF SUCH FIRMWARE AND/OR THE USE MADE BY CUSTOMERS OF THE
-  * CODING INFORMATION CONTAINED HEREIN IN CONNECTION WITH THEIR PRODUCTS.
-  *
-  * <h2><center>&copy; COPYRIGHT 2011 STMicroelectronics</center></h2>
-  ******************************************************************************
-  */
-
-/* Includes ------------------------------------------------------------------*/
-#include "stm32f10x_it.h"
-
-#include "usb_istr.h"
-#include "usb_lib.h"
-#include "periphery.h"
-#include "analog.h"
-#include "encoders.h"
-#include "tle5011.h"
-#include "mcp320x.h"
-#include "mlx90393.h"
-#include "ads1115.h"
-#include "as5600.h"
-#include "config.h"
-
-/** @addtogroup STM32F10x_StdPeriph_Template
-  * @{
-  */
-
-/* Private typedef -----------------------------------------------------------*/
-/* Private define ------------------------------------------------------------*/
-/* Private macro -------------------------------------------------------------*/
-
-<<<<<<< HEAD
-#define ADC_PERIOD_MS										2
-#define SENSORS_PERIOD_MS								2
-#define BUTTONS_PERIOD_MS								1
-
-/* Private variables ---------------------------------------------------------*/
-
-volatile int32_t millis = 0;
-volatile int32_t joy_millis = 500; 
-volatile int32_t encoder_millis = 500;
-volatile int32_t adc_millis = 500;
-volatile int32_t sensors_millis = 501;
-volatile int32_t buttons_millis = 501;
-=======
-#define ADC_PERIOD_TICKS										2					// 1 tick = 1ms
-#define SENSORS_PERIOD_TICKS								2
-#define BUTTONS_PERIOD_TICKS								1
-
-/* Private variables ---------------------------------------------------------*/
-
-volatile int32_t ticks = 0;
-volatile int32_t joy_ticks = 0; 
-volatile int32_t encoder_ticks = 0;
-volatile int32_t adc_ticks = 0;
-volatile int32_t sensors_ticks = 1;
-volatile int32_t buttons_ticks = 0;
->>>>>>> fc5bf9b9
-volatile int status = 0;
-extern dev_config_t dev_config;
-
-/* Private function prototypes -----------------------------------------------*/
-/* Private functions ---------------------------------------------------------*/
-
-/******************************************************************************/
-/*            Cortex-M3 Processor Exceptions Handlers                         */
-/******************************************************************************/
-
-/**
-  * @brief  This function handles NMI exception.
-  * @param  None
-  * @retval None
-  */
-void NMI_Handler(void)
-{
-}
-
-/**
-  * @brief  This function handles Hard Fault exception.
-  * @param  None
-  * @retval None
-  */
-void HardFault_Handler(void)
-{
-  /* Go to infinite loop when Hard Fault exception occurs */
-  while (1)
-  {
-  }
-}
-
-/**
-  * @brief  This function handles Memory Manage exception.
-  * @param  None
-  * @retval None
-  */
-void MemManage_Handler(void)
-{
-  /* Go to infinite loop when Memory Manage exception occurs */
-  while (1)
-  {
-  }
-}
-
-/**
-  * @brief  This function handles Bus Fault exception.
-  * @param  None
-  * @retval None
-  */
-void BusFault_Handler(void)
-{
-  /* Go to infinite loop when Bus Fault exception occurs */
-  while (1)
-  {
-  }
-}
-
-/**
-  * @brief  This function handles Usage Fault exception.
-  * @param  None
-  * @retval None
-  */
-void UsageFault_Handler(void)
-{
-  /* Go to infinite loop when Usage Fault exception occurs */
-  while (1)
-  {
-  }
-}
-
-/**
-  * @brief  This function handles SVCall exception.
-  * @param  None
-  * @retval None
-  */
-void SVC_Handler(void)
-{
-}
-
-/**
-  * @brief  This function handles Debug Monitor exception.
-  * @param  None
-  * @retval None
-  */
-void DebugMon_Handler(void)
-{
-}
-
-/**
-  * @brief  This function handles PendSVC exception.
-  * @param  None
-  * @retval None
-  */
-void PendSV_Handler(void)
-{
-}
-
-/**
-  * @brief  This function handles SysTick Handler.
-  * @param  None
-  * @retval None
-  */
-void SysTick_Handler(void)
-{
-<<<<<<< HEAD
-	Ticks++;
-		
-=======
->>>>>>> fc5bf9b9
-	if (TimingDelay != 0x00)										
-  {
-    TimingDelay--;
-  }
-}
-
-/******************************************************************************/
-/*                 STM32F10x Peripherals Interrupt Handlers                   */
-/*  Add here the Interrupt Handler for the used peripheral(s) (PPP), for the  */
-/*  available peripheral interrupt handler's name please refer to the startup */
-/*  file (startup_stm32f10x_xx.s).                                            */
-/******************************************************************************/
-
-
-void TIM2_IRQHandler(void)
-{
-	static uint8_t btn_num = 0;
-	uint8_t	physical_buttons_data[MAX_BUTTONS_NUM];
-	joy_report_t joy_report;
-	
-	if (TIM_GetITStatus(TIM2, TIM_IT_Update))
-	{
-		TIM_ClearITPendingBit(TIM2, TIM_IT_Update);
-		
-		Ticks++;
-
-		ticks = GetTick();
-		// check if it is time to send joystick data
-		if (ticks - joy_ticks >= dev_config.exchange_period_ms )
-		{
-			joy_ticks = ticks;
-				
-			// getting fresh data to joystick report buffer
-			ButtonsGet(physical_buttons_data, joy_report.button_data, &joy_report.shift_button_data);
-			AnalogGet(joy_report.axis_data, NULL, joy_report.raw_axis_data);	
-			POVsGet(joy_report.pov_data);
-			
-			joy_report.raw_button_data[0] = btn_num;
-			for (uint8_t i=0; i<64; i++)	
-			{
-				joy_report.raw_button_data[1 + ((i & 0xF8)>>3)] &= ~(1 << (i & 0x07));
-				joy_report.raw_button_data[1 + ((i & 0xF8)>>3)] |= physical_buttons_data[btn_num+i] << (i & 0x07);
-			}
-			btn_num += 64;
-			btn_num = btn_num & 0x7F;
-			
-			joy_report.id = REPORT_ID_JOY;	
-							
-			USB_CUSTOM_HID_SendReport((uint8_t *)&joy_report.id, sizeof(joy_report) - sizeof(joy_report.dummy));
-		}
-<<<<<<< HEAD
-		
-		// reading buttons
-		if (millis - buttons_millis > BUTTONS_PERIOD_MS)
-		{
-			ButtonsReadPhysical(&dev_config, raw_buttons_data);
-			ButtonsDebouceProcess(&dev_config);
-
-			encoder_millis = millis;
-=======
-
-		// digital inputs polling
-		if (ticks - encoder_ticks >= BUTTONS_PERIOD_TICKS)
-		{
-			ButtonsReadPhysical(&dev_config, raw_buttons_data);
-			ButtonsDebouceProcess(&dev_config);
-			
-			encoder_ticks = ticks;
->>>>>>> fc5bf9b9
-			EncoderProcess(logical_buttons_state, &dev_config);
-		}
-		
-		// Internal ADC conversion
-		if (ticks - adc_ticks >= ADC_PERIOD_TICKS)
-		{		
-			adc_ticks = ticks;	
-
-			AxesProcess(&dev_config);					// process axes only once for one data reading
-			
-			// Disable periphery before ADC conversion
-			RCC_APB2PeriphClockCmd(RCC_APB2Periph_SPI1,DISABLE);	
-			RCC_APB1PeriphClockCmd(RCC_APB1Periph_I2C2|RCC_APB1Periph_TIM4, DISABLE);
-			RCC_APB2PeriphClockCmd(RCC_APB2Periph_GPIOC,DISABLE);			
-				
-			// ADC measurement
-			ADC_Conversion();
-			
-			// Enable periphery after ADC conversion
-			RCC_APB2PeriphClockCmd(RCC_APB2Periph_SPI1,ENABLE);	
-<<<<<<< HEAD
-			RCC_APB1PeriphClockCmd(RCC_APB1Periph_I2C2|RCC_APB1Periph_TIM4, ENABLE);
-			RCC_APB2PeriphClockCmd(RCC_APB2Periph_GPIOC,ENABLE);
-			// Enable TLE clock after ADC conversion
-			Generator_Start();
-=======
-			RCC_APB1PeriphClockCmd(RCC_APB2Periph_TIM1|RCC_APB1Periph_TIM3|RCC_APB1Periph_TIM4, ENABLE);
-			RCC_APB2PeriphClockCmd(RCC_APB2Periph_GPIOB|RCC_APB2Periph_GPIOC,ENABLE);
->>>>>>> fc5bf9b9
-		}
-		// External sensors data receiption
-		if (ticks - sensors_ticks >= SENSORS_PERIOD_TICKS && ticks != adc_ticks)		// prevent ADC and sensors reading during same period
-		{																																						
-			sensors_ticks = ticks;
-
-			// start SPI sensors 
-			for (uint8_t i=0; i<MAX_AXIS_NUM; i++)
-			{
-				if (sensors[i].source >= 0 && sensors[i].tx_complete && sensors[i].rx_complete)
-				{
-					if (sensors[i].type == TLE5011)
-					{
-						TLE501x_StartDMA(&sensors[i]);
-<<<<<<< HEAD
-						break;
-=======
-						return;
->>>>>>> fc5bf9b9
-					}
-					else if (sensors[i].type == MCP3201 ||
-									 sensors[i].type == MCP3202 ||
-									 sensors[i].type == MCP3204 ||
-									 sensors[i].type == MCP3208)
-					{
-						MCP320x_StartDMA(&sensors[i], 0);
-						break;
-					}
-					else if (sensors[i].type == MLX90393_SPI)
-					{
-<<<<<<< HEAD
-						MLX90393_StartDMA(MLX_SPI, &sensors[i]);
-						break;
-					}
-				}
-			}
-			// start I2C sensors 
- 			for (uint8_t i=0; i<MAX_AXIS_NUM; i++)
-			{
-				if (sensors[i].source == (pin_t)SOURCE_I2C && sensors[i].rx_complete && sensors[i].tx_complete)
-				{		
-					if (sensors[i].type == AS5600)
-					{
-						status = AS5600_StartDMA(&sensors[i]);
-						break;
-					}
-					else if (sensors[i].type == ADS1115)
-					{
-						status = ADS1115_StartDMA(&sensors[i], sensors[i].curr_channel);	
-						break;
-=======
-						MLX90393_StartDMA(&sensors[i]);
-						return;
->>>>>>> fc5bf9b9
-					}
-				}
-			}
-		}
-		
-	}
-}
-
-// SPI Rx Complete
-void DMA1_Channel2_IRQHandler(void)
-{
-<<<<<<< HEAD
-=======
-	
->>>>>>> fc5bf9b9
-	uint8_t i=0;
-	
-	if (DMA_GetITStatus(DMA1_IT_TC2))
-	{
-		DMA_ClearITPendingBit(DMA1_IT_TC2);
-		DMA_Cmd(DMA1_Channel2, DISABLE);
-		
-		// wait SPI transfer to end
-		while(SPI1->SR & SPI_SR_BSY);		
-		
-		// searching for active sensor
-		for (i=0; i<MAX_AXIS_NUM; i++)
-		{
-			if (sensors[i].source >= 0 && !sensors[i].rx_complete) break;
-		}
-		// Close connection to the sensor
-		if (i < MAX_AXIS_NUM)
-		{
-			if (sensors[i].type == TLE5011)
-			{
-				TLE501x_StopDMA(&sensors[i++]);
-			}
-			else if (sensors[i].type == MCP3201)
-			{
-				MCP320x_StopDMA(&sensors[i++]);
-			}
-			else if (sensors[i].type == MCP3202)
-			{
-				MCP320x_StopDMA(&sensors[i]);
-				// get data from next channel
-				if (sensors[i].curr_channel < 1)	
-				{
-					MCP320x_StartDMA(&sensors[i], sensors[i].curr_channel + 1);
-					return;
-				}
-				i++;
-			}	
-			else if (sensors[i].type == MCP3204)
-			{
-				MCP320x_StopDMA(&sensors[i]);
-				// get data from next channel
-				if (sensors[i].curr_channel < 3)	
-				{
-					MCP320x_StartDMA(&sensors[i], sensors[i].curr_channel + 1);
-					return;
-				}
-				i++;
-			}	
-			else if (sensors[i].type == MCP3208)
-			{
-				MCP320x_StopDMA(&sensors[i]);
-				// get data from next channel
-				if (sensors[i].curr_channel < 7)	
-				{
-					MCP320x_StartDMA(&sensors[i], sensors[i].curr_channel + 1);
-					return;
-				}
-				i++;
-			}
-			else if (sensors[i].type == MLX90393_SPI)
-			{
-				MLX90393_StopDMA(&sensors[i++]);
-			}
-		}
-		
-		
-		// Process next sensor
-		for ( ;i<MAX_AXIS_NUM;i++)
-		{
-			if (sensors[i].source >= 0 && sensors[i].rx_complete && sensors[i].tx_complete)
-			{
-				if (sensors[i].type == TLE5011)
-				{
-					TLE501x_StartDMA(&sensors[i]);
-					return;
-				}
-				else if (sensors[i].type == MCP3201 ||
-								 sensors[i].type == MCP3202 ||
-								 sensors[i].type == MCP3204 ||
-								 sensors[i].type == MCP3208)
-				{
-					MCP320x_StartDMA(&sensors[i], 0);
-					return;
-				}
-				else if (sensors[i].type == MLX90393_SPI)
-				{
-<<<<<<< HEAD
-					MLX90393_StartDMA(MLX_SPI, &sensors[i]);
-=======
-					MLX90393_StartDMA(&sensors[i]);
->>>>>>> fc5bf9b9
-					return;
-				}
-			}
-		}
-	}
-}
-
-// SPI Tx Complete
-void DMA1_Channel3_IRQHandler(void)
-{
-<<<<<<< HEAD
-	
-=======
->>>>>>> fc5bf9b9
-	uint8_t i=0;
-	
-	if (DMA_GetITStatus(DMA1_IT_TC3))
-	{
-		DMA_ClearITPendingBit(DMA1_IT_TC3);
-		DMA_Cmd(DMA1_Channel3, DISABLE);
-		
-		// wait SPI transfer to end
-		while(!SPI1->SR & SPI_SR_TXE);
-		while(SPI1->SR & SPI_SR_BSY);
-		
-		// searching for active sensor
-		for (i=0; i<MAX_AXIS_NUM; i++)
-		{
-			if (sensors[i].source >= 0 && !sensors[i].tx_complete)
-			{
-				sensors[i].tx_complete = 1;
-				sensors[i].rx_complete = 0;
-				if (sensors[i].type == TLE5011)
-				{
-					SPI_HalfDuplex_Receive(&sensors[i].data[1], 5, TLE5011_SPI_MODE);					
-				}
-<<<<<<< HEAD
-				break;
-=======
-				return;
->>>>>>> fc5bf9b9
-			}
-		}
-	}
-}
-
-// I2C Tx Complete
-void DMA1_Channel4_IRQHandler(void)
-{
-<<<<<<< HEAD
-	uint8_t i=0;
-	uint32_t ticks = I2C_TIMEOUT;
-	
-	if (DMA_GetFlagStatus(DMA1_FLAG_TC4))
-	{
-		// Clear transmission complete flag 
-		DMA_ClearFlag(DMA1_FLAG_TC4);
-		
-		I2C_DMACmd(I2C2,DISABLE);	
-		DMA_Cmd(DMA1_Channel4,DISABLE);
-		
-		// EV8_2: Wait until BTF is set before programming the STOP
-    while (((I2C2->SR1 & 0x00004) != 0x000004) && --ticks) {;}
-		if(ticks == 0)	
-		{
-			sensors[i].tx_complete = 1;
-			sensors[i].rx_complete = 1;
-			return;
-		}
-		ticks = I2C_TIMEOUT;
-		
-    // Program the STOP
-    I2C_GenerateSTOP(I2C2, ENABLE);
-		
-    /* Make sure that the STOP bit is cleared by Hardware */
-		while ((I2C2->CR1&0x200) == 0x200 && --ticks);
-		if (ticks == 0)	
-		{
-			sensors[i].tx_complete = 1;
-			sensors[i].rx_complete = 1;
-			return;
-		}
-		
-		for (i = 0; i < MAX_AXIS_NUM; i++)
-		{
-			// searching for active sensor
-			if ((sensors[i].type == AS5600 || sensors[i].type == ADS1115) 
-					&& !sensors[i].tx_complete)
-			{			
-				sensors[i++].tx_complete = 1;
-				break;							
-			}
-		}
-		
-//		// start processing for next I2C sensor 
-//		for (; i<MAX_AXIS_NUM; i++)
-//		{
-//				if (sensors[i].source == (pin_t)SOURCE_I2C && sensors[i].rx_complete && sensors[i].tx_complete)
-//				{		
-//					if (sensors[i].type == AS5600)
-//					{
-//						status = AS5600_StartDMA(&sensors[i]);
-//						break;
-//					}
-//					else if (sensors[i].type == ADS1115)
-//					{
-//						status = ADS1115_StartDMA(&sensors[i], sensors[i].curr_channel);	
-//						break;
-//					}
-//				}
-//			}
-	}
-}
-
-// I2C Rx Complete
-void DMA1_Channel5_IRQHandler(void)
-{
-	uint8_t i=0;
-	uint32_t ticks = I2C_TIMEOUT;
-	
-	if (DMA_GetFlagStatus(DMA1_FLAG_TC5))
-	{
-		// Clear transmission complete flag 
-		DMA_ClearFlag(DMA1_FLAG_TC5);
-		
-		I2C_DMACmd(I2C2,DISABLE);	
-		DMA_Cmd(DMA1_Channel5,DISABLE);
-		
-		I2C_GenerateSTOP(I2C2, ENABLE);
-		
-		
-		while ((I2C2->CR1&0x200) == 0x200 && --ticks);
-		if (ticks == 0)	
-		{
-			sensors[i].tx_complete = 1;
-			sensors[i].rx_complete = 1;
-			return;
-		}
-		
-		for (i = 0; i < MAX_AXIS_NUM; i++)
-		{
-			// searching for active sensor
-			if (sensors[i].source == (pin_t)SOURCE_I2C && !sensors[i].rx_complete)		// data is read
-			{
-				sensors[i].ok_cnt++;
-				sensors[i].rx_complete = 1;		
-
-				if (sensors[i].type == ADS1115)
-				{
-					// set mux to next channel
-					uint8_t channel = (sensors[i].curr_channel < 3) ? (sensors[i].curr_channel + 1) : 0;
-					status = ADS1115_SetMuxDMA(&sensors[i], channel);
-				}
-			}
-		}
-	}
-}
-
-// I2C error
-void I2C2_ER_IRQHandler(void)
-{
-=======
->>>>>>> fc5bf9b9
-	__IO uint32_t SR1Register =0;
-
-	/* Read the I2C2 status register */
-	SR1Register = I2C2->SR1;
-	/* If AF = 1 */
-	if ((SR1Register & 0x0400) == 0x0400)
-	{
-		I2C2->SR1 &= 0xFBFF;
-		SR1Register = 0;
-	}
-	/* If ARLO = 1 */
-	if ((SR1Register & 0x0200) == 0x0200)
-	{
-		I2C2->SR1 &= 0xFBFF;
-		SR1Register = 0;
-	}
-	/* If BERR = 1 */
-	if ((SR1Register & 0x0100) == 0x0100)
-	{
-		I2C2->SR1 &= 0xFEFF;
-		SR1Register = 0;
-	}
-
-	/* If OVR = 1 */
-	if ((SR1Register & 0x0800) == 0x0800)
-	{
-		I2C2->SR1 &= 0xF7FF;
-		SR1Register = 0;
-	}
-		
-	// Reset I2C
-	I2C2->CR1 |= I2C_CR1_SWRST;
-	I2C2->CR1 &= ~I2C_CR1_SWRST;
-	I2C_Start();
-<<<<<<< HEAD
-	
-=======
->>>>>>> fc5bf9b9
-}
-
-
-
-/**
-* @brief This function handles USB low priority or CAN RX0 interrupts.
-*/
-void USB_LP_CAN1_RX0_IRQHandler(void)
-<<<<<<< HEAD
-{
-	
-	USB_Istr();
-	
-=======
-{	
-	USB_Istr();
->>>>>>> fc5bf9b9
-}
-
-/**
-  * @}
-  */ 
-
-
-/******************* (C) COPYRIGHT 2011 STMicroelectronics *****END OF FILE****/
+/**
+  ******************************************************************************
+  * @file    Project/STM32F10x_StdPeriph_Template/stm32f10x_it.c 
+  * @author  MCD Application Team
+  * @version V3.5.0
+  * @date    08-April-2011
+  * @brief   Main Interrupt Service Routines.
+  *          This file provides template for all exceptions handler and 
+  *          peripherals interrupt service routine.
+  ******************************************************************************
+  * @attention
+  *
+  * THE PRESENT FIRMWARE WHICH IS FOR GUIDANCE ONLY AIMS AT PROVIDING CUSTOMERS
+  * WITH CODING INFORMATION REGARDING THEIR PRODUCTS IN ORDER FOR THEM TO SAVE
+  * TIME. AS A RESULT, STMICROELECTRONICS SHALL NOT BE HELD LIABLE FOR ANY
+  * DIRECT, INDIRECT OR CONSEQUENTIAL DAMAGES WITH RESPECT TO ANY CLAIMS ARISING
+  * FROM THE CONTENT OF SUCH FIRMWARE AND/OR THE USE MADE BY CUSTOMERS OF THE
+  * CODING INFORMATION CONTAINED HEREIN IN CONNECTION WITH THEIR PRODUCTS.
+  *
+  * <h2><center>&copy; COPYRIGHT 2011 STMicroelectronics</center></h2>
+  ******************************************************************************
+  */
+
+/* Includes ------------------------------------------------------------------*/
+#include "stm32f10x_it.h"
+
+#include "usb_istr.h"
+#include "usb_lib.h"
+#include "periphery.h"
+#include "analog.h"
+#include "encoders.h"
+#include "tle5011.h"
+#include "mcp320x.h"
+#include "mlx90393.h"
+#include "ads1115.h"
+#include "as5600.h"
+#include "config.h"
+
+/** @addtogroup STM32F10x_StdPeriph_Template
+  * @{
+  */
+
+/* Private typedef -----------------------------------------------------------*/
+/* Private define ------------------------------------------------------------*/
+/* Private macro -------------------------------------------------------------*/
+
+#define ADC_PERIOD_TICKS										2					// 1 tick = 1ms
+#define SENSORS_PERIOD_TICKS								2
+#define BUTTONS_PERIOD_TICKS								1
+
+/* Private variables ---------------------------------------------------------*/
+
+volatile int32_t ticks = 0;
+volatile int32_t joy_ticks = 0; 
+volatile int32_t encoder_ticks = 0;
+volatile int32_t adc_ticks = 0;
+volatile int32_t sensors_ticks = 1;
+volatile int32_t buttons_ticks = 0;
+volatile int status = 0;
+extern dev_config_t dev_config;
+
+/* Private function prototypes -----------------------------------------------*/
+/* Private functions ---------------------------------------------------------*/
+
+/******************************************************************************/
+/*            Cortex-M3 Processor Exceptions Handlers                         */
+/******************************************************************************/
+
+/**
+  * @brief  This function handles NMI exception.
+  * @param  None
+  * @retval None
+  */
+void NMI_Handler(void)
+{
+}
+
+/**
+  * @brief  This function handles Hard Fault exception.
+  * @param  None
+  * @retval None
+  */
+void HardFault_Handler(void)
+{
+  /* Go to infinite loop when Hard Fault exception occurs */
+  while (1)
+  {
+  }
+}
+
+/**
+  * @brief  This function handles Memory Manage exception.
+  * @param  None
+  * @retval None
+  */
+void MemManage_Handler(void)
+{
+  /* Go to infinite loop when Memory Manage exception occurs */
+  while (1)
+  {
+  }
+}
+
+/**
+  * @brief  This function handles Bus Fault exception.
+  * @param  None
+  * @retval None
+  */
+void BusFault_Handler(void)
+{
+  /* Go to infinite loop when Bus Fault exception occurs */
+  while (1)
+  {
+  }
+}
+
+/**
+  * @brief  This function handles Usage Fault exception.
+  * @param  None
+  * @retval None
+  */
+void UsageFault_Handler(void)
+{
+  /* Go to infinite loop when Usage Fault exception occurs */
+  while (1)
+  {
+  }
+}
+
+/**
+  * @brief  This function handles SVCall exception.
+  * @param  None
+  * @retval None
+  */
+void SVC_Handler(void)
+{
+}
+
+/**
+  * @brief  This function handles Debug Monitor exception.
+  * @param  None
+  * @retval None
+  */
+void DebugMon_Handler(void)
+{
+}
+
+/**
+  * @brief  This function handles PendSVC exception.
+  * @param  None
+  * @retval None
+  */
+void PendSV_Handler(void)
+{
+}
+
+/**
+  * @brief  This function handles SysTick Handler.
+  * @param  None
+  * @retval None
+  */
+void SysTick_Handler(void)
+{
+	if (TimingDelay != 0x00)										
+  {
+    TimingDelay--;
+  }
+}
+
+/******************************************************************************/
+/*                 STM32F10x Peripherals Interrupt Handlers                   */
+/*  Add here the Interrupt Handler for the used peripheral(s) (PPP), for the  */
+/*  available peripheral interrupt handler's name please refer to the startup */
+/*  file (startup_stm32f10x_xx.s).                                            */
+/******************************************************************************/
+
+
+void TIM2_IRQHandler(void)
+{
+	static uint8_t btn_num = 0;
+	uint8_t	physical_buttons_data[MAX_BUTTONS_NUM];
+	joy_report_t joy_report;
+	
+	if (TIM_GetITStatus(TIM2, TIM_IT_Update))
+	{
+		TIM_ClearITPendingBit(TIM2, TIM_IT_Update);
+		
+		Ticks++;
+
+		ticks = GetTick();
+		// check if it is time to send joystick data
+		if (ticks - joy_ticks >= dev_config.exchange_period_ms )
+		{
+			joy_ticks = ticks;
+				
+			// getting fresh data to joystick report buffer
+			ButtonsGet(physical_buttons_data, joy_report.button_data, &joy_report.shift_button_data);
+			AnalogGet(joy_report.axis_data, NULL, joy_report.raw_axis_data);	
+			POVsGet(joy_report.pov_data);
+			
+			joy_report.raw_button_data[0] = btn_num;
+			for (uint8_t i=0; i<64; i++)	
+			{
+				joy_report.raw_button_data[1 + ((i & 0xF8)>>3)] &= ~(1 << (i & 0x07));
+				joy_report.raw_button_data[1 + ((i & 0xF8)>>3)] |= physical_buttons_data[btn_num+i] << (i & 0x07);
+			}
+			btn_num += 64;
+			btn_num = btn_num & 0x7F;
+			
+			joy_report.id = REPORT_ID_JOY;	
+							
+			USB_CUSTOM_HID_SendReport((uint8_t *)&joy_report.id, sizeof(joy_report) - sizeof(joy_report.dummy));
+		}
+
+		// digital inputs polling
+		if (ticks - encoder_ticks >= BUTTONS_PERIOD_TICKS)
+		{
+			ButtonsReadPhysical(&dev_config, raw_buttons_data);
+			ButtonsDebouceProcess(&dev_config);
+			
+			encoder_ticks = ticks;
+			EncoderProcess(logical_buttons_state, &dev_config);
+		}
+		
+		// Internal ADC conversion
+		if (ticks - adc_ticks >= ADC_PERIOD_TICKS)
+		{		
+			adc_ticks = ticks;	
+
+			AxesProcess(&dev_config);					// process axes only once for one data reading
+			
+			// Disable periphery before ADC conversion
+			RCC_APB2PeriphClockCmd(RCC_APB2Periph_SPI1,DISABLE);	
+			RCC_APB1PeriphClockCmd(RCC_APB1Periph_I2C2|RCC_APB1Periph_TIM3|RCC_APB1Periph_TIM4, DISABLE);
+			RCC_APB2PeriphClockCmd(RCC_APB2Periph_GPIOB|RCC_APB2Periph_GPIOC|RCC_APB2Periph_TIM1,DISABLE);			
+				
+			// ADC measurement
+			ADC_Conversion();
+			
+			// Enable periphery after ADC conversion
+			RCC_APB2PeriphClockCmd(RCC_APB2Periph_SPI1,ENABLE);	
+			RCC_APB1PeriphClockCmd(RCC_APB1Periph_I2C2|RCC_APB1Periph_TIM3|RCC_APB1Periph_TIM4, ENABLE);
+			RCC_APB2PeriphClockCmd(RCC_APB2Periph_GPIOB|RCC_APB2Periph_GPIOC|RCC_APB2Periph_TIM1,ENABLE);
+		}
+		// External sensors data receiption
+		if (ticks - sensors_ticks >= SENSORS_PERIOD_TICKS && ticks != adc_ticks)		// prevent ADC and sensors reading during same period
+		{																																						
+			sensors_ticks = ticks;
+
+			// start SPI sensors 
+			for (uint8_t i=0; i<MAX_AXIS_NUM; i++)
+			{
+				if (sensors[i].source >= 0 && sensors[i].tx_complete && sensors[i].rx_complete)
+				{
+					if (sensors[i].type == TLE5011)
+					{
+						TLE501x_StartDMA(&sensors[i]);
+						break;
+					}
+					else if (sensors[i].type == MCP3201 ||
+									 sensors[i].type == MCP3202 ||
+									 sensors[i].type == MCP3204 ||
+									 sensors[i].type == MCP3208)
+					{
+						MCP320x_StartDMA(&sensors[i], 0);
+						break;
+					}
+					else if (sensors[i].type == MLX90393_SPI)
+					{
+						MLX90393_StartDMA(MLX_SPI, &sensors[i]);
+						break;
+					}
+				}
+			}
+			// start I2C sensors 
+ 			for (uint8_t i=0; i<MAX_AXIS_NUM; i++)
+			{
+				if (sensors[i].source == (pin_t)SOURCE_I2C && sensors[i].rx_complete && sensors[i].tx_complete)
+				{		
+					if (sensors[i].type == AS5600)
+					{
+						status = AS5600_StartDMA(&sensors[i]);
+						break;
+					}
+					else if (sensors[i].type == ADS1115)
+					{
+						status = ADS1115_StartDMA(&sensors[i], sensors[i].curr_channel);	
+						break;
+					}
+				}
+			}
+		}
+		
+	}
+}
+
+// SPI Rx Complete
+void DMA1_Channel2_IRQHandler(void)
+{
+	uint8_t i=0;
+	
+	if (DMA_GetITStatus(DMA1_IT_TC2))
+	{
+		DMA_ClearITPendingBit(DMA1_IT_TC2);
+		DMA_Cmd(DMA1_Channel2, DISABLE);
+		
+		// wait SPI transfer to end
+		while(SPI1->SR & SPI_SR_BSY);
+		
+		// searching for active sensor
+		for (i=0; i<MAX_AXIS_NUM; i++)
+		{
+			if (sensors[i].source >= 0 && !sensors[i].rx_complete) break;
+		}
+		// Close connection to the sensor
+		if (i < MAX_AXIS_NUM)
+		{
+			if (sensors[i].type == TLE5011)
+			{
+				TLE501x_StopDMA(&sensors[i++]);
+			}
+			else if (sensors[i].type == MCP3201)
+			{
+				MCP320x_StopDMA(&sensors[i++]);
+			}
+			else if (sensors[i].type == MCP3202)
+			{
+				MCP320x_StopDMA(&sensors[i]);
+				// get data from next channel
+				if (sensors[i].curr_channel < 1)	
+				{
+					MCP320x_StartDMA(&sensors[i], sensors[i].curr_channel + 1);
+					return;
+				}
+				i++;
+			}	
+			else if (sensors[i].type == MCP3204)
+			{
+				MCP320x_StopDMA(&sensors[i]);
+				// get data from next channel
+				if (sensors[i].curr_channel < 3)	
+				{
+					MCP320x_StartDMA(&sensors[i], sensors[i].curr_channel + 1);
+					return;
+				}
+				i++;
+			}	
+			else if (sensors[i].type == MCP3208)
+			{
+				MCP320x_StopDMA(&sensors[i]);
+				// get data from next channel
+				if (sensors[i].curr_channel < 7)	
+				{
+					MCP320x_StartDMA(&sensors[i], sensors[i].curr_channel + 1);
+					return;
+				}
+				i++;
+			}
+			else if (sensors[i].type == MLX90393_SPI)
+			{
+				MLX90393_StopDMA(&sensors[i++]);
+			}
+		}
+		
+		
+		// Process next sensor
+		for ( ;i<MAX_AXIS_NUM;i++)
+		{
+			if (sensors[i].source >= 0 && sensors[i].rx_complete && sensors[i].tx_complete)
+			{
+				if (sensors[i].type == TLE5011)
+				{
+					TLE501x_StartDMA(&sensors[i]);
+					return;
+				}
+				else if (sensors[i].type == MCP3201 ||
+								 sensors[i].type == MCP3202 ||
+								 sensors[i].type == MCP3204 ||
+								 sensors[i].type == MCP3208)
+				{
+					MCP320x_StartDMA(&sensors[i], 0);
+					return;
+				}
+				else if (sensors[i].type == MLX90393_SPI)
+				{
+					MLX90393_StartDMA(MLX_SPI, &sensors[i]);
+					return;
+				}
+			}
+		}
+	}
+}
+
+// SPI Tx Complete
+void DMA1_Channel3_IRQHandler(void)
+{
+	uint8_t i=0;
+	
+	if (DMA_GetITStatus(DMA1_IT_TC3))
+	{
+		DMA_ClearITPendingBit(DMA1_IT_TC3);
+		DMA_Cmd(DMA1_Channel3, DISABLE);
+		
+		// wait SPI transfer to end
+		while(!SPI1->SR & SPI_SR_TXE);
+		while(SPI1->SR & SPI_SR_BSY);
+		
+		// searching for active sensor
+		for (i=0; i<MAX_AXIS_NUM; i++)
+		{
+			if (sensors[i].source >= 0 && !sensors[i].tx_complete)
+			{
+				sensors[i].tx_complete = 1;
+				sensors[i].rx_complete = 0;
+				if (sensors[i].type == TLE5011)
+				{
+					SPI_HalfDuplex_Receive(&sensors[i].data[1], 5, TLE5011_SPI_MODE);					
+				}
+				break;
+			}
+		}
+	}
+}
+
+// I2C Tx Complete
+void DMA1_Channel4_IRQHandler(void)
+{
+	uint8_t i=0;
+	uint32_t ticks = I2C_TIMEOUT;
+	
+	if (DMA_GetFlagStatus(DMA1_FLAG_TC4))
+	{
+		// Clear transmission complete flag 
+		DMA_ClearFlag(DMA1_FLAG_TC4);
+		
+		I2C_DMACmd(I2C2,DISABLE);	
+		DMA_Cmd(DMA1_Channel4,DISABLE);
+		
+		// EV8_2: Wait until BTF is set before programming the STOP
+    while (((I2C2->SR1 & 0x00004) != 0x000004) && --ticks) {;}
+		if(ticks == 0)	
+		{
+			sensors[i].tx_complete = 1;
+			sensors[i].rx_complete = 1;
+			return;
+		}
+		ticks = I2C_TIMEOUT;
+		
+    // Program the STOP
+    I2C_GenerateSTOP(I2C2, ENABLE);
+		
+    /* Make sure that the STOP bit is cleared by Hardware */
+		while ((I2C2->CR1&0x200) == 0x200 && --ticks);
+		if (ticks == 0)	
+		{
+			sensors[i].tx_complete = 1;
+			sensors[i].rx_complete = 1;
+			return;
+		}
+		
+		for (i = 0; i < MAX_AXIS_NUM; i++)
+		{
+			// searching for active sensor
+			if ((sensors[i].type == AS5600 || sensors[i].type == ADS1115) 
+					&& !sensors[i].tx_complete)
+			{			
+				sensors[i++].tx_complete = 1;
+				break;							
+			}
+		}
+		
+//		// start processing for next I2C sensor 
+//		for (; i<MAX_AXIS_NUM; i++)
+//		{
+//				if (sensors[i].source == (pin_t)SOURCE_I2C && sensors[i].rx_complete && sensors[i].tx_complete)
+//				{		
+//					if (sensors[i].type == AS5600)
+//					{
+//						status = AS5600_StartDMA(&sensors[i]);
+//						break;
+//					}
+//					else if (sensors[i].type == ADS1115)
+//					{
+//						status = ADS1115_StartDMA(&sensors[i], sensors[i].curr_channel);	
+//						break;
+//					}
+//				}
+//			}
+	}
+}
+
+// I2C Rx Complete
+void DMA1_Channel5_IRQHandler(void)
+{
+	uint8_t i=0;
+	uint32_t ticks = I2C_TIMEOUT;
+	
+	if (DMA_GetFlagStatus(DMA1_FLAG_TC5))
+	{
+		// Clear transmission complete flag 
+		DMA_ClearFlag(DMA1_FLAG_TC5);
+		
+		I2C_DMACmd(I2C2,DISABLE);	
+		DMA_Cmd(DMA1_Channel5,DISABLE);
+		
+		I2C_GenerateSTOP(I2C2, ENABLE);
+		
+		
+		while ((I2C2->CR1&0x200) == 0x200 && --ticks);
+		if (ticks == 0)	
+		{
+			sensors[i].tx_complete = 1;
+			sensors[i].rx_complete = 1;
+			return;
+		}
+		
+		for (i = 0; i < MAX_AXIS_NUM; i++)
+		{
+			// searching for active sensor
+			if (sensors[i].source == (pin_t)SOURCE_I2C && !sensors[i].rx_complete)		// data is read
+			{
+				sensors[i].ok_cnt++;
+				sensors[i].rx_complete = 1;		
+
+				if (sensors[i].type == ADS1115)
+				{
+					// set mux to next channel
+					uint8_t channel = (sensors[i].curr_channel < 3) ? (sensors[i].curr_channel + 1) : 0;
+					status = ADS1115_SetMuxDMA(&sensors[i], channel);
+				}
+			}
+		}
+	}
+}
+
+// I2C error
+void I2C2_ER_IRQHandler(void)
+{
+	__IO uint32_t SR1Register =0;
+
+	/* Read the I2C2 status register */
+	SR1Register = I2C2->SR1;
+	/* If AF = 1 */
+	if ((SR1Register & 0x0400) == 0x0400)
+	{
+		I2C2->SR1 &= 0xFBFF;
+		SR1Register = 0;
+	}
+	/* If ARLO = 1 */
+	if ((SR1Register & 0x0200) == 0x0200)
+	{
+		I2C2->SR1 &= 0xFBFF;
+		SR1Register = 0;
+	}
+	/* If BERR = 1 */
+	if ((SR1Register & 0x0100) == 0x0100)
+	{
+		I2C2->SR1 &= 0xFEFF;
+		SR1Register = 0;
+	}
+
+	/* If OVR = 1 */
+	if ((SR1Register & 0x0800) == 0x0800)
+	{
+		I2C2->SR1 &= 0xF7FF;
+		SR1Register = 0;
+	}
+		
+	// Reset I2C
+	I2C2->CR1 |= I2C_CR1_SWRST;
+	I2C2->CR1 &= ~I2C_CR1_SWRST;
+	I2C_Start();
+}
+
+
+
+/**
+* @brief This function handles USB low priority or CAN RX0 interrupts.
+*/
+void USB_LP_CAN1_RX0_IRQHandler(void)
+{	
+	USB_Istr();
+}
+
+/**
+  * @}
+  */ 
+
+
+/******************* (C) COPYRIGHT 2011 STMicroelectronics *****END OF FILE****/