/**
  ******************************************************************************
  * @file           : encoders.c
  * @brief          : Encoders driver implementation
		
		FreeJoy software for game device controllers
    Copyright (C) 2020  Yury Vostrenkov (yuvostrenkov@gmail.com)

    This program is free software: you can redistribute it and/or modify
    it under the terms of the GNU General Public License as published by
    the Free Software Foundation, either version 3 of the License, or
    (at your option) any later version.

    This program is distributed in the hope that it will be useful,
    but WITHOUT ANY WARRANTY; without even the implied warranty of
    MERCHANTABILITY or FITNESS FOR A PARTICULAR PURPOSE.  See the
    GNU General Public License for more details.

    You should have received a copy of the GNU General Public License
    along with this program.  If not, see <https://www.gnu.org/licenses/>.
		
  ******************************************************************************
  */

#include "encoders.h"


int8_t enc_array_1 [16] =
{
0,  0,  0,  0,
-1,  0,  0,  0,
1,  0,  0,  0,
0,  0,  0,  0
};

int8_t enc_array_2 [16] =
{
0,  0,  0,  0,
-1,  0,  0,  1,
1,  0,  0, -1,
0,  0,  0,  0
};

int8_t enc_array_4 [16] =
{
0,  1, -1,  0,
-1,  0,  0,  1,
1,  0,  0, -1,
0, -1,  1,  0
};

<<<<<<< HEAD
//uint8_t	raw_buttons[MAX_BUTTONS_NUM];
=======
>>>>>>> fc5bf9b9
encode_stater_t encoders_state[MAX_ENCODERS_NUM];

static void EncoderFastInit(dev_config_t * p_dev_config)
{
	TIM_TimeBaseInitTypeDef TIM_TimeBaseInitStructure;	
	RCC_ClocksTypeDef RCC_Clocks;
	
	RCC_GetClocksFreq(&RCC_Clocks);
	
	// Encoder timer
	RCC_APB2PeriphClockCmd(RCC_APB2Periph_TIM1, ENABLE);		
	//TIM_TimeBaseStructInit(&TIM_TimeBaseInitStructure);	
	TIM_TimeBaseInitStructure.TIM_Prescaler = 0;
	TIM_TimeBaseInitStructure.TIM_Period = 65535;
	TIM_TimeBaseInitStructure.TIM_ClockDivision = 0;
	TIM_TimeBaseInitStructure.TIM_CounterMode = TIM_CounterMode_Up | TIM_CounterMode_Down;
	TIM_TimeBaseInit(TIM1, &TIM_TimeBaseInitStructure);
	
	switch (p_dev_config->encoders[0])
	{
		default:	
		case ENCODER_CONF_2x:
			TIM_EncoderInterfaceConfig(TIM1, TIM_EncoderMode_TI1, TIM_ICPolarity_Falling, TIM_ICPolarity_Falling);
			break;
		
		case ENCODER_CONF_4x:
			TIM_EncoderInterfaceConfig(TIM1, TIM_EncoderMode_TI12, TIM_ICPolarity_Falling, TIM_ICPolarity_Falling);
			break;
	}
	
	TIM1->CNT = 0;
	TIM_Cmd(TIM1, ENABLE);
}

void EncoderProcess (logical_buttons_state_t * button_state_buf, dev_config_t * p_dev_config)
{	
	
	uint8_t encoders_present = 0;
	
	// check if fast encoder present
	if (encoders_state[0].pin_a >=0 && encoders_state[0].pin_b >=0) 
		{
			encoders_state[0].cnt = (int16_t)(TIM1->CNT);
		}
	
	
	// search if there is at least one polling encoder present
	for (int i=1; i<MAX_ENCODERS_NUM; i++)
	{
		if (encoders_state[i].pin_a >=0 && encoders_state[i].pin_b >=0) 
		{
			encoders_present = 1;
			break;
		}
	}
	if (!encoders_present) return;		// dont waste time if no encoders connected
	
<<<<<<< HEAD
	//ButtonsReadPhysical(p_dev_config, raw_buttons);		// read raw buttons state
	
=======
>>>>>>> fc5bf9b9
	for (int i=1; i<MAX_ENCODERS_NUM; i++)
	{
		uint32_t millis = GetTick();
		if (encoders_state[i].pin_a >=0 && encoders_state[i].pin_b >=0)
		{
			int8_t stt;
			encoders_state[i].state <<= 2;			// shift prev state to clear space for new data
			
			if (raw_buttons_data[p_dev_config->buttons[encoders_state[i].pin_a].physical_num])	encoders_state[i].state |= 0x01;		// Pin A high
			if (raw_buttons_data[p_dev_config->buttons[encoders_state[i].pin_b].physical_num])	encoders_state[i].state |= 0x02;		// Pin B high
			
			if ((encoders_state[i].state & 0x03) != ((encoders_state[i].state >> 2) & 0x03))							// Current state != Prev state
			{
				switch (p_dev_config->encoders[i])
				{
					default:
					case ENCODER_CONF_1x:
						stt = enc_array_1[encoders_state[i].state & 0x0F];
					break;
					
					case ENCODER_CONF_2x:
						stt = enc_array_2[encoders_state[i].state & 0x0F];
						break;
					
					case ENCODER_CONF_4x:
						stt = enc_array_4[encoders_state[i].state & 0x0F];
						break;
				}
				
				if (stt != 0)		// changed
				{
						encoders_state[i].dir = stt > 0 ? 1 : -1;
						if (millis - encoders_state[i].time_last > 50 || encoders_state[i].dir == encoders_state[i].last_dir)	// if direction didnt change too fast
						{
							if (stt > 0)	
							{
								if ((p_dev_config->buttons[encoders_state[i].pin_a].shift_modificator == 0) ||
										(p_dev_config->buttons[encoders_state[i].pin_a].shift_modificator > 0 && 
										 shifts_state & 1<<(p_dev_config->buttons[encoders_state[i].pin_a].shift_modificator-1))) 
								{
									button_state_buf[encoders_state[i].pin_a].current_state = 1;			// CW
								}
								encoders_state[i].last_dir = 1;
							}
							else
							{
								if ((p_dev_config->buttons[encoders_state[i].pin_b].shift_modificator == 0) ||
										(p_dev_config->buttons[encoders_state[i].pin_b].shift_modificator > 0 && 
										 shifts_state & 1<<(p_dev_config->buttons[encoders_state[i].pin_b].shift_modificator-1))) 
								{
									button_state_buf[encoders_state[i].pin_b].current_state = 1;			// CCW
								}
								encoders_state[i].last_dir = -1;
							}						
							encoders_state[i].time_last = millis;
							encoders_state[i].cnt += stt;
							
							if (encoders_state[i].cnt > AXIS_MAX_VALUE) encoders_state[i].cnt = AXIS_MAX_VALUE;
							if (encoders_state[i].cnt < AXIS_MIN_VALUE) encoders_state[i].cnt = AXIS_MIN_VALUE;
							
						}
						else if (millis - encoders_state[i].time_last <= 200 && encoders_state[i].dir != encoders_state[i].last_dir)
						{
							encoders_state[i].time_last = millis;
							encoders_state[i].cnt += encoders_state[i].last_dir;
							encoders_state[i].state <<= 2;
							if (encoders_state[i].last_dir > 0)	
							{
								if ((p_dev_config->buttons[encoders_state[i].pin_a].shift_modificator == 0) ||
										(p_dev_config->buttons[encoders_state[i].pin_a].shift_modificator > 0 && 
										 shifts_state & 1<<(p_dev_config->buttons[encoders_state[i].pin_a].shift_modificator-1))) 
								{
									button_state_buf[encoders_state[i].pin_a].current_state = 1;			// CW
								}
							}
							else 
							{
								if ((p_dev_config->buttons[encoders_state[i].pin_b].shift_modificator == 0) ||
										(p_dev_config->buttons[encoders_state[i].pin_b].shift_modificator > 0 && 
										 shifts_state & 1<<(p_dev_config->buttons[encoders_state[i].pin_b].shift_modificator-1))) 
								{
									button_state_buf[encoders_state[i].pin_b].current_state = 1;			// CCW
								}
							}
						}
				}
			}
			else	
			{
				encoders_state[i].state >>= 2;
			}
		}
		// unpress encoder button
		if (encoders_state[i].pin_a >=0 && encoders_state[i].pin_b >=0)
		{		
			uint16_t a_press_time;
			uint16_t b_press_time;

			// check if press time is redefined
			switch (p_dev_config->buttons[encoders_state[i].pin_a].press_timer)
			{	
					case BUTTON_TIMER_1:
						a_press_time = p_dev_config->button_timer1_ms;
						break;
					case BUTTON_TIMER_2:
						a_press_time = p_dev_config->button_timer2_ms;
						break;
					case BUTTON_TIMER_3:
						a_press_time = p_dev_config->button_timer3_ms;
						break;
					default:
						a_press_time = p_dev_config->encoder_press_time_ms = 100;
						break;
			};
			
			switch (p_dev_config->buttons[encoders_state[i].pin_b].press_timer)
			{	
					case BUTTON_TIMER_1:
						b_press_time = p_dev_config->button_timer1_ms;
						break;
					case BUTTON_TIMER_2:
						b_press_time = p_dev_config->button_timer2_ms;
						break;
					case BUTTON_TIMER_3:
						b_press_time = p_dev_config->button_timer3_ms;
						break;
					default:
						b_press_time = p_dev_config->encoder_press_time_ms = 100;
						break;
			};
					
		
			if (millis - encoders_state[i].time_last > a_press_time)
			{	
				button_state_buf[encoders_state[i].pin_a].current_state = 0;
			}
			if (millis - encoders_state[i].time_last > b_press_time)
			{	
				button_state_buf[encoders_state[i].pin_b].current_state = 0;
			}
		}
	}
}

void EncodersInit(dev_config_t * p_dev_config)
{
	uint8_t pos = 1;		// polling encoders start from pos = 1
	int8_t prev_a = -1;
	int8_t prev_b = -1;
	
	for (int i=0; i<MAX_ENCODERS_NUM; i++)
	{
		encoders_state[i].pin_a = -1;
		encoders_state[i].pin_b = -1;
		encoders_state[i].state = 0;
		encoders_state[i].time_last = 0;
	}
	
	// check if fast encoder connected
	if (p_dev_config->pins[8] == FAST_ENCODER &&
			p_dev_config->pins[9] == FAST_ENCODER)
	{
		// fast ancoder always at pos=0
		encoders_state[0].pin_a = 8;
		encoders_state[0].pin_b = 9;
//		encoders_state[0].dir = 1;
//		encoders_state[0].last_dir = 1;
		
		EncoderFastInit(p_dev_config);
	}
	
	// check if slow encoders connected to buttons inputs
	for (int i=0; i<MAX_BUTTONS_NUM; i++)
	{
		if ((p_dev_config->buttons[i].type) == ENCODER_INPUT_A &&  i > prev_a)
		{
			for (int j=0; j<MAX_BUTTONS_NUM; j++)
			{
				if ((p_dev_config->buttons[j].type) == ENCODER_INPUT_B && j > prev_b && pos < MAX_ENCODERS_NUM)
				{
					encoders_state[pos].pin_a = i;
					encoders_state[pos].pin_b = j;
					encoders_state[pos].dir = 1;
					encoders_state[pos].last_dir = 1;
					
					prev_a = i;
					prev_b = j;
					pos++;
					break;
				}
			}
		}	
	}
}
<|MERGE_RESOLUTION|>--- conflicted
+++ resolved
@@ -1,311 +1,302 @@
-/**
-  ******************************************************************************
-  * @file           : encoders.c
-  * @brief          : Encoders driver implementation
-		
-		FreeJoy software for game device controllers
-    Copyright (C) 2020  Yury Vostrenkov (yuvostrenkov@gmail.com)
-
-    This program is free software: you can redistribute it and/or modify
-    it under the terms of the GNU General Public License as published by
-    the Free Software Foundation, either version 3 of the License, or
-    (at your option) any later version.
-
-    This program is distributed in the hope that it will be useful,
-    but WITHOUT ANY WARRANTY; without even the implied warranty of
-    MERCHANTABILITY or FITNESS FOR A PARTICULAR PURPOSE.  See the
-    GNU General Public License for more details.
-
-    You should have received a copy of the GNU General Public License
-    along with this program.  If not, see <https://www.gnu.org/licenses/>.
-		
-  ******************************************************************************
-  */
-
-#include "encoders.h"
-
-
-int8_t enc_array_1 [16] =
-{
-0,  0,  0,  0,
--1,  0,  0,  0,
-1,  0,  0,  0,
-0,  0,  0,  0
-};
-
-int8_t enc_array_2 [16] =
-{
-0,  0,  0,  0,
--1,  0,  0,  1,
-1,  0,  0, -1,
-0,  0,  0,  0
-};
-
-int8_t enc_array_4 [16] =
-{
-0,  1, -1,  0,
--1,  0,  0,  1,
-1,  0,  0, -1,
-0, -1,  1,  0
-};
-
-<<<<<<< HEAD
-//uint8_t	raw_buttons[MAX_BUTTONS_NUM];
-=======
->>>>>>> fc5bf9b9
-encode_stater_t encoders_state[MAX_ENCODERS_NUM];
-
-static void EncoderFastInit(dev_config_t * p_dev_config)
-{
-	TIM_TimeBaseInitTypeDef TIM_TimeBaseInitStructure;	
-	RCC_ClocksTypeDef RCC_Clocks;
-	
-	RCC_GetClocksFreq(&RCC_Clocks);
-	
-	// Encoder timer
-	RCC_APB2PeriphClockCmd(RCC_APB2Periph_TIM1, ENABLE);		
-	//TIM_TimeBaseStructInit(&TIM_TimeBaseInitStructure);	
-	TIM_TimeBaseInitStructure.TIM_Prescaler = 0;
-	TIM_TimeBaseInitStructure.TIM_Period = 65535;
-	TIM_TimeBaseInitStructure.TIM_ClockDivision = 0;
-	TIM_TimeBaseInitStructure.TIM_CounterMode = TIM_CounterMode_Up | TIM_CounterMode_Down;
-	TIM_TimeBaseInit(TIM1, &TIM_TimeBaseInitStructure);
-	
-	switch (p_dev_config->encoders[0])
-	{
-		default:	
-		case ENCODER_CONF_2x:
-			TIM_EncoderInterfaceConfig(TIM1, TIM_EncoderMode_TI1, TIM_ICPolarity_Falling, TIM_ICPolarity_Falling);
-			break;
-		
-		case ENCODER_CONF_4x:
-			TIM_EncoderInterfaceConfig(TIM1, TIM_EncoderMode_TI12, TIM_ICPolarity_Falling, TIM_ICPolarity_Falling);
-			break;
-	}
-	
-	TIM1->CNT = 0;
-	TIM_Cmd(TIM1, ENABLE);
-}
-
-void EncoderProcess (logical_buttons_state_t * button_state_buf, dev_config_t * p_dev_config)
-{	
-	
-	uint8_t encoders_present = 0;
-	
-	// check if fast encoder present
-	if (encoders_state[0].pin_a >=0 && encoders_state[0].pin_b >=0) 
-		{
-			encoders_state[0].cnt = (int16_t)(TIM1->CNT);
-		}
-	
-	
-	// search if there is at least one polling encoder present
-	for (int i=1; i<MAX_ENCODERS_NUM; i++)
-	{
-		if (encoders_state[i].pin_a >=0 && encoders_state[i].pin_b >=0) 
-		{
-			encoders_present = 1;
-			break;
-		}
-	}
-	if (!encoders_present) return;		// dont waste time if no encoders connected
-	
-<<<<<<< HEAD
-	//ButtonsReadPhysical(p_dev_config, raw_buttons);		// read raw buttons state
-	
-=======
->>>>>>> fc5bf9b9
-	for (int i=1; i<MAX_ENCODERS_NUM; i++)
-	{
-		uint32_t millis = GetTick();
-		if (encoders_state[i].pin_a >=0 && encoders_state[i].pin_b >=0)
-		{
-			int8_t stt;
-			encoders_state[i].state <<= 2;			// shift prev state to clear space for new data
-			
-			if (raw_buttons_data[p_dev_config->buttons[encoders_state[i].pin_a].physical_num])	encoders_state[i].state |= 0x01;		// Pin A high
-			if (raw_buttons_data[p_dev_config->buttons[encoders_state[i].pin_b].physical_num])	encoders_state[i].state |= 0x02;		// Pin B high
-			
-			if ((encoders_state[i].state & 0x03) != ((encoders_state[i].state >> 2) & 0x03))							// Current state != Prev state
-			{
-				switch (p_dev_config->encoders[i])
-				{
-					default:
-					case ENCODER_CONF_1x:
-						stt = enc_array_1[encoders_state[i].state & 0x0F];
-					break;
-					
-					case ENCODER_CONF_2x:
-						stt = enc_array_2[encoders_state[i].state & 0x0F];
-						break;
-					
-					case ENCODER_CONF_4x:
-						stt = enc_array_4[encoders_state[i].state & 0x0F];
-						break;
-				}
-				
-				if (stt != 0)		// changed
-				{
-						encoders_state[i].dir = stt > 0 ? 1 : -1;
-						if (millis - encoders_state[i].time_last > 50 || encoders_state[i].dir == encoders_state[i].last_dir)	// if direction didnt change too fast
-						{
-							if (stt > 0)	
-							{
-								if ((p_dev_config->buttons[encoders_state[i].pin_a].shift_modificator == 0) ||
-										(p_dev_config->buttons[encoders_state[i].pin_a].shift_modificator > 0 && 
-										 shifts_state & 1<<(p_dev_config->buttons[encoders_state[i].pin_a].shift_modificator-1))) 
-								{
-									button_state_buf[encoders_state[i].pin_a].current_state = 1;			// CW
-								}
-								encoders_state[i].last_dir = 1;
-							}
-							else
-							{
-								if ((p_dev_config->buttons[encoders_state[i].pin_b].shift_modificator == 0) ||
-										(p_dev_config->buttons[encoders_state[i].pin_b].shift_modificator > 0 && 
-										 shifts_state & 1<<(p_dev_config->buttons[encoders_state[i].pin_b].shift_modificator-1))) 
-								{
-									button_state_buf[encoders_state[i].pin_b].current_state = 1;			// CCW
-								}
-								encoders_state[i].last_dir = -1;
-							}						
-							encoders_state[i].time_last = millis;
-							encoders_state[i].cnt += stt;
-							
-							if (encoders_state[i].cnt > AXIS_MAX_VALUE) encoders_state[i].cnt = AXIS_MAX_VALUE;
-							if (encoders_state[i].cnt < AXIS_MIN_VALUE) encoders_state[i].cnt = AXIS_MIN_VALUE;
-							
-						}
-						else if (millis - encoders_state[i].time_last <= 200 && encoders_state[i].dir != encoders_state[i].last_dir)
-						{
-							encoders_state[i].time_last = millis;
-							encoders_state[i].cnt += encoders_state[i].last_dir;
-							encoders_state[i].state <<= 2;
-							if (encoders_state[i].last_dir > 0)	
-							{
-								if ((p_dev_config->buttons[encoders_state[i].pin_a].shift_modificator == 0) ||
-										(p_dev_config->buttons[encoders_state[i].pin_a].shift_modificator > 0 && 
-										 shifts_state & 1<<(p_dev_config->buttons[encoders_state[i].pin_a].shift_modificator-1))) 
-								{
-									button_state_buf[encoders_state[i].pin_a].current_state = 1;			// CW
-								}
-							}
-							else 
-							{
-								if ((p_dev_config->buttons[encoders_state[i].pin_b].shift_modificator == 0) ||
-										(p_dev_config->buttons[encoders_state[i].pin_b].shift_modificator > 0 && 
-										 shifts_state & 1<<(p_dev_config->buttons[encoders_state[i].pin_b].shift_modificator-1))) 
-								{
-									button_state_buf[encoders_state[i].pin_b].current_state = 1;			// CCW
-								}
-							}
-						}
-				}
-			}
-			else	
-			{
-				encoders_state[i].state >>= 2;
-			}
-		}
-		// unpress encoder button
-		if (encoders_state[i].pin_a >=0 && encoders_state[i].pin_b >=0)
-		{		
-			uint16_t a_press_time;
-			uint16_t b_press_time;
-
-			// check if press time is redefined
-			switch (p_dev_config->buttons[encoders_state[i].pin_a].press_timer)
-			{	
-					case BUTTON_TIMER_1:
-						a_press_time = p_dev_config->button_timer1_ms;
-						break;
-					case BUTTON_TIMER_2:
-						a_press_time = p_dev_config->button_timer2_ms;
-						break;
-					case BUTTON_TIMER_3:
-						a_press_time = p_dev_config->button_timer3_ms;
-						break;
-					default:
-						a_press_time = p_dev_config->encoder_press_time_ms = 100;
-						break;
-			};
-			
-			switch (p_dev_config->buttons[encoders_state[i].pin_b].press_timer)
-			{	
-					case BUTTON_TIMER_1:
-						b_press_time = p_dev_config->button_timer1_ms;
-						break;
-					case BUTTON_TIMER_2:
-						b_press_time = p_dev_config->button_timer2_ms;
-						break;
-					case BUTTON_TIMER_3:
-						b_press_time = p_dev_config->button_timer3_ms;
-						break;
-					default:
-						b_press_time = p_dev_config->encoder_press_time_ms = 100;
-						break;
-			};
-					
-		
-			if (millis - encoders_state[i].time_last > a_press_time)
-			{	
-				button_state_buf[encoders_state[i].pin_a].current_state = 0;
-			}
-			if (millis - encoders_state[i].time_last > b_press_time)
-			{	
-				button_state_buf[encoders_state[i].pin_b].current_state = 0;
-			}
-		}
-	}
-}
-
-void EncodersInit(dev_config_t * p_dev_config)
-{
-	uint8_t pos = 1;		// polling encoders start from pos = 1
-	int8_t prev_a = -1;
-	int8_t prev_b = -1;
-	
-	for (int i=0; i<MAX_ENCODERS_NUM; i++)
-	{
-		encoders_state[i].pin_a = -1;
-		encoders_state[i].pin_b = -1;
-		encoders_state[i].state = 0;
-		encoders_state[i].time_last = 0;
-	}
-	
-	// check if fast encoder connected
-	if (p_dev_config->pins[8] == FAST_ENCODER &&
-			p_dev_config->pins[9] == FAST_ENCODER)
-	{
-		// fast ancoder always at pos=0
-		encoders_state[0].pin_a = 8;
-		encoders_state[0].pin_b = 9;
-//		encoders_state[0].dir = 1;
-//		encoders_state[0].last_dir = 1;
-		
-		EncoderFastInit(p_dev_config);
-	}
-	
-	// check if slow encoders connected to buttons inputs
-	for (int i=0; i<MAX_BUTTONS_NUM; i++)
-	{
-		if ((p_dev_config->buttons[i].type) == ENCODER_INPUT_A &&  i > prev_a)
-		{
-			for (int j=0; j<MAX_BUTTONS_NUM; j++)
-			{
-				if ((p_dev_config->buttons[j].type) == ENCODER_INPUT_B && j > prev_b && pos < MAX_ENCODERS_NUM)
-				{
-					encoders_state[pos].pin_a = i;
-					encoders_state[pos].pin_b = j;
-					encoders_state[pos].dir = 1;
-					encoders_state[pos].last_dir = 1;
-					
-					prev_a = i;
-					prev_b = j;
-					pos++;
-					break;
-				}
-			}
-		}	
-	}
-}
+/**
+  ******************************************************************************
+  * @file           : encoders.c
+  * @brief          : Encoders driver implementation
+		
+		FreeJoy software for game device controllers
+    Copyright (C) 2020  Yury Vostrenkov (yuvostrenkov@gmail.com)
+
+    This program is free software: you can redistribute it and/or modify
+    it under the terms of the GNU General Public License as published by
+    the Free Software Foundation, either version 3 of the License, or
+    (at your option) any later version.
+
+    This program is distributed in the hope that it will be useful,
+    but WITHOUT ANY WARRANTY; without even the implied warranty of
+    MERCHANTABILITY or FITNESS FOR A PARTICULAR PURPOSE.  See the
+    GNU General Public License for more details.
+
+    You should have received a copy of the GNU General Public License
+    along with this program.  If not, see <https://www.gnu.org/licenses/>.
+		
+  ******************************************************************************
+  */
+
+#include "encoders.h"
+
+
+int8_t enc_array_1 [16] =
+{
+0,  0,  0,  0,
+-1,  0,  0,  0,
+1,  0,  0,  0,
+0,  0,  0,  0
+};
+
+int8_t enc_array_2 [16] =
+{
+0,  0,  0,  0,
+-1,  0,  0,  1,
+1,  0,  0, -1,
+0,  0,  0,  0
+};
+
+int8_t enc_array_4 [16] =
+{
+0,  1, -1,  0,
+-1,  0,  0,  1,
+1,  0,  0, -1,
+0, -1,  1,  0
+};
+
+encode_stater_t encoders_state[MAX_ENCODERS_NUM];
+
+static void EncoderFastInit(dev_config_t * p_dev_config)
+{
+	TIM_TimeBaseInitTypeDef TIM_TimeBaseInitStructure;	
+	RCC_ClocksTypeDef RCC_Clocks;
+	
+	RCC_GetClocksFreq(&RCC_Clocks);
+	
+	// Encoder timer
+	RCC_APB2PeriphClockCmd(RCC_APB2Periph_TIM1, ENABLE);		
+	//TIM_TimeBaseStructInit(&TIM_TimeBaseInitStructure);	
+	TIM_TimeBaseInitStructure.TIM_Prescaler = 0;
+	TIM_TimeBaseInitStructure.TIM_Period = 65535;
+	TIM_TimeBaseInitStructure.TIM_ClockDivision = 0;
+	TIM_TimeBaseInitStructure.TIM_CounterMode = TIM_CounterMode_Up | TIM_CounterMode_Down;
+	TIM_TimeBaseInit(TIM1, &TIM_TimeBaseInitStructure);
+	
+	switch (p_dev_config->encoders[0])
+	{
+		default:	
+		case ENCODER_CONF_2x:
+			TIM_EncoderInterfaceConfig(TIM1, TIM_EncoderMode_TI1, TIM_ICPolarity_Falling, TIM_ICPolarity_Falling);
+			break;
+		
+		case ENCODER_CONF_4x:
+			TIM_EncoderInterfaceConfig(TIM1, TIM_EncoderMode_TI12, TIM_ICPolarity_Falling, TIM_ICPolarity_Falling);
+			break;
+	}
+	
+	TIM1->CNT = 0;
+	TIM_Cmd(TIM1, ENABLE);
+}
+
+void EncoderProcess (logical_buttons_state_t * button_state_buf, dev_config_t * p_dev_config)
+{	
+	
+	uint8_t encoders_present = 0;
+	
+	// check if fast encoder present
+	if (encoders_state[0].pin_a >=0 && encoders_state[0].pin_b >=0) 
+		{
+			encoders_state[0].cnt = (int16_t)(TIM1->CNT);
+		}
+	
+	
+	// search if there is at least one polling encoder present
+	for (int i=1; i<MAX_ENCODERS_NUM; i++)
+	{
+		if (encoders_state[i].pin_a >=0 && encoders_state[i].pin_b >=0) 
+		{
+			encoders_present = 1;
+			break;
+		}
+	}
+	if (!encoders_present) return;		// dont waste time if no encoders connected
+	
+	for (int i=1; i<MAX_ENCODERS_NUM; i++)
+	{
+		uint32_t millis = GetTick();
+		if (encoders_state[i].pin_a >=0 && encoders_state[i].pin_b >=0)
+		{
+			int8_t stt;
+			encoders_state[i].state <<= 2;			// shift prev state to clear space for new data
+			
+			if (raw_buttons_data[p_dev_config->buttons[encoders_state[i].pin_a].physical_num])	encoders_state[i].state |= 0x01;		// Pin A high
+			if (raw_buttons_data[p_dev_config->buttons[encoders_state[i].pin_b].physical_num])	encoders_state[i].state |= 0x02;		// Pin B high
+			
+			if ((encoders_state[i].state & 0x03) != ((encoders_state[i].state >> 2) & 0x03))							// Current state != Prev state
+			{
+				switch (p_dev_config->encoders[i])
+				{
+					default:
+					case ENCODER_CONF_1x:
+						stt = enc_array_1[encoders_state[i].state & 0x0F];
+					break;
+					
+					case ENCODER_CONF_2x:
+						stt = enc_array_2[encoders_state[i].state & 0x0F];
+						break;
+					
+					case ENCODER_CONF_4x:
+						stt = enc_array_4[encoders_state[i].state & 0x0F];
+						break;
+				}
+				
+				if (stt != 0)		// changed
+				{
+						encoders_state[i].dir = stt > 0 ? 1 : -1;
+						if (millis - encoders_state[i].time_last > 50 || encoders_state[i].dir == encoders_state[i].last_dir)	// if direction didnt change too fast
+						{
+							if (stt > 0)	
+							{
+								if ((p_dev_config->buttons[encoders_state[i].pin_a].shift_modificator == 0) ||
+										(p_dev_config->buttons[encoders_state[i].pin_a].shift_modificator > 0 && 
+										 shifts_state & 1<<(p_dev_config->buttons[encoders_state[i].pin_a].shift_modificator-1))) 
+								{
+									button_state_buf[encoders_state[i].pin_a].current_state = 1;			// CW
+								}
+								encoders_state[i].last_dir = 1;
+							}
+							else
+							{
+								if ((p_dev_config->buttons[encoders_state[i].pin_b].shift_modificator == 0) ||
+										(p_dev_config->buttons[encoders_state[i].pin_b].shift_modificator > 0 && 
+										 shifts_state & 1<<(p_dev_config->buttons[encoders_state[i].pin_b].shift_modificator-1))) 
+								{
+									button_state_buf[encoders_state[i].pin_b].current_state = 1;			// CCW
+								}
+								encoders_state[i].last_dir = -1;
+							}						
+							encoders_state[i].time_last = millis;
+							encoders_state[i].cnt += stt;
+							
+							if (encoders_state[i].cnt > AXIS_MAX_VALUE) encoders_state[i].cnt = AXIS_MAX_VALUE;
+							if (encoders_state[i].cnt < AXIS_MIN_VALUE) encoders_state[i].cnt = AXIS_MIN_VALUE;
+							
+						}
+						else if (millis - encoders_state[i].time_last <= 200 && encoders_state[i].dir != encoders_state[i].last_dir)
+						{
+							encoders_state[i].time_last = millis;
+							encoders_state[i].cnt += encoders_state[i].last_dir;
+							encoders_state[i].state <<= 2;
+							if (encoders_state[i].last_dir > 0)	
+							{
+								if ((p_dev_config->buttons[encoders_state[i].pin_a].shift_modificator == 0) ||
+										(p_dev_config->buttons[encoders_state[i].pin_a].shift_modificator > 0 && 
+										 shifts_state & 1<<(p_dev_config->buttons[encoders_state[i].pin_a].shift_modificator-1))) 
+								{
+									button_state_buf[encoders_state[i].pin_a].current_state = 1;			// CW
+								}
+							}
+							else 
+							{
+								if ((p_dev_config->buttons[encoders_state[i].pin_b].shift_modificator == 0) ||
+										(p_dev_config->buttons[encoders_state[i].pin_b].shift_modificator > 0 && 
+										 shifts_state & 1<<(p_dev_config->buttons[encoders_state[i].pin_b].shift_modificator-1))) 
+								{
+									button_state_buf[encoders_state[i].pin_b].current_state = 1;			// CCW
+								}
+							}
+						}
+				}
+			}
+			else	
+			{
+				encoders_state[i].state >>= 2;
+			}
+		}
+		// unpress encoder button
+		if (encoders_state[i].pin_a >=0 && encoders_state[i].pin_b >=0)
+		{		
+			uint16_t a_press_time;
+			uint16_t b_press_time;
+
+			// check if press time is redefined
+			switch (p_dev_config->buttons[encoders_state[i].pin_a].press_timer)
+			{	
+					case BUTTON_TIMER_1:
+						a_press_time = p_dev_config->button_timer1_ms;
+						break;
+					case BUTTON_TIMER_2:
+						a_press_time = p_dev_config->button_timer2_ms;
+						break;
+					case BUTTON_TIMER_3:
+						a_press_time = p_dev_config->button_timer3_ms;
+						break;
+					default:
+						a_press_time = p_dev_config->encoder_press_time_ms = 100;
+						break;
+			};
+			
+			switch (p_dev_config->buttons[encoders_state[i].pin_b].press_timer)
+			{	
+					case BUTTON_TIMER_1:
+						b_press_time = p_dev_config->button_timer1_ms;
+						break;
+					case BUTTON_TIMER_2:
+						b_press_time = p_dev_config->button_timer2_ms;
+						break;
+					case BUTTON_TIMER_3:
+						b_press_time = p_dev_config->button_timer3_ms;
+						break;
+					default:
+						b_press_time = p_dev_config->encoder_press_time_ms = 100;
+						break;
+			};
+					
+		
+			if (millis - encoders_state[i].time_last > a_press_time)
+			{	
+				button_state_buf[encoders_state[i].pin_a].current_state = 0;
+			}
+			if (millis - encoders_state[i].time_last > b_press_time)
+			{	
+				button_state_buf[encoders_state[i].pin_b].current_state = 0;
+			}
+		}
+	}
+}
+
+void EncodersInit(dev_config_t * p_dev_config)
+{
+	uint8_t pos = 1;		// polling encoders start from pos = 1
+	int8_t prev_a = -1;
+	int8_t prev_b = -1;
+	
+	for (int i=0; i<MAX_ENCODERS_NUM; i++)
+	{
+		encoders_state[i].pin_a = -1;
+		encoders_state[i].pin_b = -1;
+		encoders_state[i].state = 0;
+		encoders_state[i].time_last = 0;
+	}
+	
+	// check if fast encoder connected
+	if (p_dev_config->pins[8] == FAST_ENCODER &&
+			p_dev_config->pins[9] == FAST_ENCODER)
+	{
+		// fast ancoder always at pos=0
+		encoders_state[0].pin_a = 8;
+		encoders_state[0].pin_b = 9;
+//		encoders_state[0].dir = 1;
+//		encoders_state[0].last_dir = 1;
+		
+		EncoderFastInit(p_dev_config);
+	}
+	
+	// check if slow encoders connected to buttons inputs
+	for (int i=0; i<MAX_BUTTONS_NUM; i++)
+	{
+		if ((p_dev_config->buttons[i].type) == ENCODER_INPUT_A &&  i > prev_a)
+		{
+			for (int j=0; j<MAX_BUTTONS_NUM; j++)
+			{
+				if ((p_dev_config->buttons[j].type) == ENCODER_INPUT_B && j > prev_b && pos < MAX_ENCODERS_NUM)
+				{
+					encoders_state[pos].pin_a = i;
+					encoders_state[pos].pin_b = j;
+					encoders_state[pos].dir = 1;
+					encoders_state[pos].last_dir = 1;
+					
+					prev_a = i;
+					prev_b = j;
+					pos++;
+					break;
+				}
+			}
+		}	
+	}
+}