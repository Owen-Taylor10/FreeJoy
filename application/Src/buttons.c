/**
  ******************************************************************************
  * @file           : buttons.c
  * @brief          : Buttons driver implementation
		
		FreeJoy software for game device controllers
    Copyright (C) 2020  Yury Vostrenkov (yuvostrenkov@gmail.com)

    This program is free software: you can redistribute it and/or modify
    it under the terms of the GNU General Public License as published by
    the Free Software Foundation, either version 3 of the License, or
    (at your option) any later version.

    This program is distributed in the hope that it will be useful,
    but WITHOUT ANY WARRANTY; without even the implied warranty of
    MERCHANTABILITY or FITNESS FOR A PARTICULAR PURPOSE.  See the
    GNU General Public License for more details.

    You should have received a copy of the GNU General Public License
    along with this program.  If not, see <https://www.gnu.org/licenses/>.
		
  ******************************************************************************
  */

#include "buttons.h"
#include "string.h"

uint8_t												raw_buttons_data[MAX_BUTTONS_NUM];
physical_buttons_state_t 			physical_buttons_state[MAX_BUTTONS_NUM];
logical_buttons_state_t 			logical_buttons_state[MAX_BUTTONS_NUM];
button_data_t 								buttons_data[MAX_BUTTONS_NUM/8];
pov_data_t 										pov_data[MAX_POVS_NUM];
uint8_t												pov_pos[MAX_POVS_NUM];
uint8_t												shifts_state = 0;
uint8_t												a2b_first = 0;
uint8_t												a2b_last = 0;

/**
  * @brief  Processing debounce for raw buttons input
	* @param  p_dev_config: Pointer to device configuration
  * @retval None
  */
void ButtonsDebouceProcess (dev_config_t * p_dev_config)
{
	uint32_t 	millis;
	uint16_t	debounce;
	
	millis = GetTick();
	
	for (uint8_t i=0; i<MAX_BUTTONS_NUM; i++)
	{
			// set a2b debounce
			if (a2b_first != a2b_last && i > a2b_first && i <= a2b_last)
			{
				debounce = p_dev_config->a2b_debounce_ms;
			}
			else 
			{
				debounce = p_dev_config->button_debounce_ms;
			}
		
			physical_buttons_state[i].prev_pin_state = physical_buttons_state[i].pin_state;
			physical_buttons_state[i].pin_state = raw_buttons_data[i];
		
			// set timestamp if state changed
			if (!physical_buttons_state[i].changed && physical_buttons_state[i].pin_state != physical_buttons_state[i].prev_pin_state)		
			{
				physical_buttons_state[i].time_last = millis;
				physical_buttons_state[i].changed = 1;
			}
			// set state after debounce if state have not changed
			else if (	physical_buttons_state[i].changed && physical_buttons_state[i].pin_state == physical_buttons_state[i].prev_pin_state &&
								millis - physical_buttons_state[i].time_last > debounce)
			{

				physical_buttons_state[i].changed = 0;
				physical_buttons_state[i].current_state = physical_buttons_state[i].pin_state;
				//physical_buttons_state[i].cnt++;
			}
			// reset if state changed during debounce period
			else if (physical_buttons_state[i].changed &&
								millis - physical_buttons_state[i].time_last > debounce)
			{
				physical_buttons_state[i].changed = 0;
			}
	}
}

static void LogicalButtonProcessTimer (logical_buttons_state_t * p_button_state, uint32_t millis, dev_config_t * p_dev_config, uint8_t num)
{
	uint16_t tmp_press_time;
	uint16_t tmp_delay_time;
	
	// get toggle press timer	
	switch (p_dev_config->buttons[num].press_timer)
	{	
			case BUTTON_TIMER_1:
				tmp_press_time = p_dev_config->button_timer1_ms;
				break;
			case BUTTON_TIMER_2:
				tmp_press_time = p_dev_config->button_timer2_ms;
				break;
			case BUTTON_TIMER_3:
				tmp_press_time = p_dev_config->button_timer3_ms;
				break;
			default:
					tmp_press_time = 100;
				break;
	}
	
	// get delay 	
	if(tmp_press_time <= 0)
	{
		tmp_press_time = 100;
	}
	switch (p_dev_config->buttons[num].delay_timer)
	{	
		case BUTTON_TIMER_1:
				tmp_delay_time = p_dev_config->button_timer1_ms;
				break;
		case BUTTON_TIMER_2:
				tmp_delay_time = p_dev_config->button_timer2_ms;
				break;
		case BUTTON_TIMER_3:
				tmp_delay_time = p_dev_config->button_timer3_ms;
				break;
		default:
				tmp_delay_time = 0;
				break;
	}
		
	// set max delay timer for sequential and radio buttons // heroviy kostil`, need if for check all seq buttons for types of timings
//	if (p_dev_config->buttons[num].delay_timer && 
//		 (p_dev_config->buttons[num].type == SEQUENTIAL_TOGGLE || p_dev_config->buttons[num].type == SEQUENTIAL_BUTTON))
//	{
//		if(p_dev_config->button_timer1_ms > p_dev_config->button_timer2_ms && p_dev_config->button_timer1_ms > p_dev_config->button_timer3_ms)
//				tmp_delay_time = p_dev_config->button_timer1_ms;
//		else if(p_dev_config->button_timer2_ms > p_dev_config->button_timer1_ms && p_dev_config->button_timer2_ms > p_dev_config->button_timer3_ms)
//				tmp_delay_time = p_dev_config->button_timer2_ms;
//		else
//				tmp_delay_time = p_dev_config->button_timer3_ms;
//	}
	
	// check if delay timer elapsed
	if ((p_button_state->delay_act == BUTTON_ACTION_DELAY && millis - p_button_state->time_last > tmp_delay_time &&
						millis - p_button_state->time_last < tmp_press_time + tmp_delay_time))
	{	
		p_button_state->delay_act = BUTTON_ACTION_PRESS;		
	}
	// check if press timer elapsed
	else if ((p_button_state->delay_act == BUTTON_ACTION_PRESS && 
			 millis - p_button_state->time_last > tmp_press_time + tmp_delay_time))
	{
		p_button_state->delay_act = BUTTON_ACTION_IDLE;
	}
}

/**
  * @brief  Getting logical button state accoring to its configuration
  * @param  p_button_state:	Pointer to button state structure
	* @param  pov_buf: Pointer to POV states buffer
	* @param  p_dev_config: Pointer to device configuration
	* @param  num: Button number
  * @retval None
  */
void LogicalButtonProcessState (logical_buttons_state_t * p_button_state, uint8_t * pov_buf, dev_config_t * p_dev_config, uint8_t num)
{	
	
	uint32_t millis;
	uint8_t pov_group = 0;
	
	millis = GetTick();
	LogicalButtonProcessTimer(p_button_state, millis, p_dev_config, num);
	
		switch (p_dev_config->buttons[num].type)
		{				
			case BUTTON_NORMAL:
			case POV1_CENTER:
			case POV2_CENTER:
				if (p_button_state->delay_act == BUTTON_ACTION_DELAY)
				{
					// nop
				}
				else if (p_button_state->delay_act == BUTTON_ACTION_PRESS)
				{
					p_button_state->current_state = p_button_state->on_state;
				}
				else if (p_button_state->curr_physical_state > p_button_state->prev_physical_state)		// triggered in IDLE
				{
					p_button_state->delay_act = BUTTON_ACTION_DELAY;
					p_button_state->time_last = millis;
					p_button_state->on_state = p_button_state->curr_physical_state;
					//p_button_state->off_state = !p_button_state->on_state;
				}
				else	// IDLE state
				{
					p_button_state->current_state = p_button_state->curr_physical_state;
				}
				break;
				
			case BUTTON_TOGGLE:
				if (p_button_state->delay_act == BUTTON_ACTION_DELAY)
				{
					// nop
				}
				else if (p_button_state->delay_act == BUTTON_ACTION_PRESS)
				{
					p_button_state->current_state = p_button_state->on_state;
				}
				else if (p_button_state->curr_physical_state > p_button_state->prev_physical_state)		// triggered in IDLE
				{
					p_button_state->delay_act = BUTTON_ACTION_DELAY;
					p_button_state->time_last = millis;
					p_button_state->on_state = !p_button_state->current_state;
					p_button_state->off_state = p_button_state->on_state;
				}
				else	// IDLE state
				{
					// nop
				}
				break;
				
			case TOGGLE_SWITCH:
				if (p_button_state->delay_act == BUTTON_ACTION_DELAY)
				{
					// nop
				}
				else if (p_button_state->delay_act == BUTTON_ACTION_PRESS)
				{
					p_button_state->current_state = p_button_state->on_state;
				}
				else if (p_button_state->curr_physical_state != p_button_state->prev_physical_state)		// triggered in IDLE
				{
					p_button_state->delay_act = BUTTON_ACTION_DELAY;
					p_button_state->time_last = millis;
					p_button_state->on_state = 1;				// check when inverted!
					p_button_state->off_state = 0;
				}
				else	// IDLE state
				{
					p_button_state->current_state = p_button_state->off_state;
				}
				break;
				
			case TOGGLE_SWITCH_ON:
				if (p_button_state->delay_act == BUTTON_ACTION_DELAY)
				{
					// nop
				}
				else if (p_button_state->delay_act == BUTTON_ACTION_PRESS)
				{
					p_button_state->current_state = p_button_state->on_state;
				}
				else if (p_button_state->curr_physical_state > p_button_state->prev_physical_state)		// triggered in IDLE
				{
					p_button_state->delay_act = BUTTON_ACTION_DELAY;
					p_button_state->time_last = millis;
					p_button_state->on_state = 1;				// check when inverted!
					p_button_state->off_state = 0;
				}
				else	// IDLE state
				{
					p_button_state->current_state = p_button_state->off_state;
				}
				break;
			 
			case TOGGLE_SWITCH_OFF:
				if (p_button_state->delay_act == BUTTON_ACTION_DELAY)
				{
					// nop
				}
				else if (p_button_state->delay_act == BUTTON_ACTION_PRESS)
				{
					p_button_state->current_state = p_button_state->on_state;
				}
				else if (p_button_state->curr_physical_state < p_button_state->prev_physical_state)		// triggered in IDLE
				{
					p_button_state->delay_act = BUTTON_ACTION_DELAY;
					p_button_state->time_last = millis;
					p_button_state->on_state = 1;				// check when inverted!
					p_button_state->off_state = 0;
				}
				else	// IDLE state
				{
					p_button_state->current_state = p_button_state->off_state;
				}
				break;
				
			case POV4_UP:
			case POV4_RIGHT:
			case POV4_DOWN:
			case POV4_LEFT:
				pov_group = 3;
			
			case POV3_UP:
			case POV3_RIGHT:
			case POV3_DOWN:
			case POV3_LEFT:	
				if (!pov_group) pov_group = 2;
			
			case POV2_UP:
			case POV2_RIGHT:
			case POV2_DOWN:
			case POV2_LEFT:		
				if (!pov_group) pov_group = 1;
			
			case POV1_UP:
			case POV1_RIGHT:
			case POV1_DOWN:
			case POV1_LEFT:
				if (pov_group<=0) pov_group = 0;
				
				if (p_button_state->delay_act == BUTTON_ACTION_DELAY)
				{
					// nop
				}
				else if (p_button_state->delay_act == BUTTON_ACTION_PRESS)
				{
					p_button_state->current_state = p_button_state->on_state;
				}
				else if (p_button_state->curr_physical_state > p_button_state->prev_physical_state)		// triggered in IDLE
				{
					p_button_state->delay_act = BUTTON_ACTION_DELAY;
					p_button_state->time_last = millis;
					p_button_state->on_state = p_button_state->curr_physical_state;
					p_button_state->off_state = !p_button_state->on_state;
				}
				else	// IDLE state
				{
					//p_button_state->current_state = p_button_state->off_state;
					p_button_state->current_state = p_button_state->curr_physical_state;
				}
					
				// set bit in povs data
				if (p_dev_config->buttons[num].type == POV1_UP || p_dev_config->buttons[num].type == POV2_UP ||
						p_dev_config->buttons[num].type == POV3_UP || p_dev_config->buttons[num].type == POV4_UP)
				{
					pov_buf[pov_group] &= ~(1 << 3);
					pov_buf[pov_group] |= (p_button_state->current_state << 3);
				}
				else if (p_dev_config->buttons[num].type == POV1_RIGHT || p_dev_config->buttons[num].type == POV2_RIGHT ||
								 p_dev_config->buttons[num].type == POV3_RIGHT || p_dev_config->buttons[num].type == POV4_RIGHT)
				{
					pov_buf[pov_group] &= ~(1 << 2);
					pov_buf[pov_group] |= (p_button_state->current_state << 2);
				}
				else if (p_dev_config->buttons[num].type == POV1_DOWN || p_dev_config->buttons[num].type == POV2_DOWN ||
								 p_dev_config->buttons[num].type == POV3_DOWN || p_dev_config->buttons[num].type == POV4_DOWN)
				{
					pov_buf[pov_group] &= ~(1 << 1);
					pov_buf[pov_group] |= (p_button_state->current_state << 1);
				}
				else
				{
					pov_buf[pov_group] &= ~(1 << 0);
					pov_buf[pov_group] |= (p_button_state->current_state << 0);
				}
				
				// turn off POV center button if one of directions is pressed
				if (pov_buf[pov_group] != 0)
				{
					if (pov_group == 0)
					{
						for (uint8_t i=0; i<MAX_BUTTONS_NUM; i++)	
						{
							if (p_dev_config->buttons[i].type == POV1_CENTER)	
							{
								logical_buttons_state[i].delay_act = BUTTON_ACTION_IDLE;
								logical_buttons_state[i].on_state = 0;
								logical_buttons_state[i].off_state = 0;
								logical_buttons_state[i].current_state = 0;
								logical_buttons_state[i].curr_physical_state = 0;
								logical_buttons_state[i].time_last = 0;		 
							}
						}
					}
					else if (pov_group == 1)
					{
						for (uint8_t i=0; i<MAX_BUTTONS_NUM; i++)	
						{
							if (p_dev_config->buttons[i].type == POV2_CENTER)	
							{
								logical_buttons_state[i].delay_act = BUTTON_ACTION_IDLE;
								logical_buttons_state[i].on_state = 0;
								logical_buttons_state[i].off_state = 0;
								logical_buttons_state[i].current_state = 0;
								logical_buttons_state[i].curr_physical_state = 0;
								logical_buttons_state[i].time_last = 0;		 
							}
						}
					}
				}
				
				break;
							
			case RADIO_BUTTON1:
			case RADIO_BUTTON2:
			case RADIO_BUTTON3:
			case RADIO_BUTTON4:
				if (p_button_state->delay_act == BUTTON_ACTION_DELAY)
				{
					// nop
				}
				else if (p_button_state->delay_act == BUTTON_ACTION_PRESS)
				{
					p_button_state->current_state = p_button_state->on_state;
					
					for (uint8_t i=0; i<MAX_BUTTONS_NUM; i++)
					{
						if (p_dev_config->buttons[i].type == p_dev_config->buttons[num].type && i != num)
						{
							logical_buttons_state[i].current_state = logical_buttons_state[i].off_state;
						}
					}
				}
				else if (p_button_state->curr_physical_state)// > p_button_state->prev_physical_state)		// triggered in IDLE
				{
					p_button_state->delay_act = BUTTON_ACTION_DELAY;
					p_button_state->time_last = millis;
					p_button_state->on_state = 1;
					p_button_state->off_state = 0;
				}
				else	// IDLE state
				{
					// nop
				}			
				break;
				
			case SEQUENTIAL_TOGGLE:
					if (p_button_state->delay_act == BUTTON_ACTION_DELAY)
				{
					// nop
				}
				else if (p_button_state->delay_act == BUTTON_ACTION_PRESS)
				{
					p_button_state->current_state = p_button_state->on_state;
				}
				else if (p_button_state->curr_physical_state > p_button_state->prev_physical_state)		// triggered in IDLE
				{
					// searching for enabled button
					uint8_t is_last = 1;
					uint8_t is_set_found = 0;
					for (uint8_t i=0; i<MAX_BUTTONS_NUM; i++)
					{
						if (p_dev_config->buttons[i].physical_num == p_dev_config->buttons[num].physical_num &&
							p_dev_config->buttons[i].type == SEQUENTIAL_TOGGLE)
						{
							//disable enabled button
							if (logical_buttons_state[i].on_state == 1 && 
									logical_buttons_state[i].delay_act == BUTTON_ACTION_IDLE)	// prevent multiple enabling
							{
								logical_buttons_state[i].on_state = 0;
								logical_buttons_state[i].off_state = 0;
								logical_buttons_state[i].current_state = 0;
								is_set_found = 1;
							}
							else if (is_set_found)	// enable next button in list
							{
								logical_buttons_state[i].delay_act = BUTTON_ACTION_DELAY;
								logical_buttons_state[i].time_last = millis;
								
								logical_buttons_state[i].on_state = 1;
								logical_buttons_state[i].off_state = 0;
								is_last = 0;
								break;
							}
						}
					}
					
					// previously enabled button was last in list
					// finding first in list and enable it
					if (is_last && is_set_found)
					{
						for (uint8_t i=0; i<MAX_BUTTONS_NUM; i++)
						{
							if (p_dev_config->buttons[i].physical_num == p_dev_config->buttons[num].physical_num &&
								p_dev_config->buttons[i].type == SEQUENTIAL_TOGGLE)
							{
								logical_buttons_state[i].delay_act = BUTTON_ACTION_DELAY;
								logical_buttons_state[i].time_last = millis;
								
								logical_buttons_state[i].on_state = 1;
								logical_buttons_state[i].off_state = 0;
								break;
							}
						}
					}
					
				}
				else if (!p_button_state->curr_physical_state)	// IDLE state
				{
					// nop
				}	
				
				break;

			case SEQUENTIAL_BUTTON:
				if (p_button_state->delay_act == BUTTON_ACTION_DELAY)
				{
					// nop
				}
				else if (p_button_state->delay_act == BUTTON_ACTION_PRESS)
				{
					p_button_state->current_state = p_button_state->on_state;
				}
				else if (p_button_state->curr_physical_state > p_button_state->prev_physical_state)		// triggered in IDLE
				{
					// searching for enabled button
					uint8_t is_last = 1;
					uint8_t is_set_found = 0;
					for (uint8_t i=0; i<MAX_BUTTONS_NUM; i++)
					{
						if (p_dev_config->buttons[i].physical_num == p_dev_config->buttons[num].physical_num &&
							p_dev_config->buttons[i].type == SEQUENTIAL_BUTTON)
						{
							//disable enabled button
							if (logical_buttons_state[i].on_state == 1 && 
									logical_buttons_state[i].delay_act == BUTTON_ACTION_IDLE)	// prevent multiple enabling
							{
								logical_buttons_state[i].on_state = 0;
								logical_buttons_state[i].off_state = 0;
								is_set_found = 1;
							}
							else if (is_set_found)	// enable next button in list
							{
								logical_buttons_state[i].delay_act = BUTTON_ACTION_DELAY;
								logical_buttons_state[i].time_last = millis;
								
								logical_buttons_state[i].on_state = 1;
								logical_buttons_state[i].off_state = 0;
								is_last = 0;
								break;
							}
						}
					}
					
					// previously enabled button was last in list
					// finding first in list and enable it
					if (is_last && is_set_found)
					{
						for (uint8_t i=0; i<MAX_BUTTONS_NUM; i++)
						{
							if (p_dev_config->buttons[i].physical_num == p_dev_config->buttons[num].physical_num &&
								p_dev_config->buttons[i].type == SEQUENTIAL_BUTTON)
							{
								logical_buttons_state[i].delay_act = BUTTON_ACTION_DELAY;
								logical_buttons_state[i].time_last = millis;
								
								logical_buttons_state[i].on_state = 1;
								logical_buttons_state[i].off_state = 0;
								break;
							}
						}
					}
					
				}
				else if (!p_button_state->curr_physical_state)	// IDLE state
				{
					p_button_state->current_state = p_button_state->off_state;
				}			
				break;
				
			default:
				break;
		}		
}

/**
  * @brief  Set initial states for radio buttons
	* @param  p_dev_config: Pointer to device configuration
  * @retval None
  */
void RadioButtons_Init (dev_config_t * p_dev_config)
{
	for (uint8_t i=0; i<4; i++)
	{
		for (uint8_t j=0; j<MAX_BUTTONS_NUM; j++)
		{
			if (p_dev_config->buttons[j].type == (RADIO_BUTTON1 + i))
			{			
				logical_buttons_state[j].on_state = 1;
				logical_buttons_state[j].off_state = 0;
				logical_buttons_state[j].current_state = logical_buttons_state[j].on_state;
				break;
			}
		}
	}
}

/**
  * @brief  Set initial states for sequential buttons
	* @param  p_dev_config: Pointer to device configuration
  * @retval None
  */
void SequentialButtons_Init (dev_config_t * p_dev_config)
{
	// enable first
	for (uint8_t physical_num=0; physical_num<MAX_BUTTONS_NUM; physical_num++)
	{
		for (uint8_t i=0; i<MAX_BUTTONS_NUM; i++)
		{
			if (p_dev_config->buttons[i].type == SEQUENTIAL_TOGGLE &&
					p_dev_config->buttons[i].physical_num == physical_num)
			{
				logical_buttons_state[i].on_state = 1;
				logical_buttons_state[i].current_state = 1;
				break;
			}
		}
	}
	// enable last
//	for (uint8_t physical_num=0; physical_num<MAX_BUTTONS_NUM; physical_num++)
//	{
//		uint8_t k=0;
//		for (uint8_t i=0; i<MAX_BUTTONS_NUM; i++)
//		{
//			if (p_dev_config->buttons[i].type == SEQUENTIAL_BUTTON &&
//					p_dev_config->buttons[i].physical_num == physical_num)
//			{
//				k++;
//			}
//		}
//		if (k>0) logical_buttons_state[k-1].on_state = 1;
//		
//	}
	
		for (int8_t physical_num = MAX_BUTTONS_NUM - 1; physical_num > -1; physical_num--)
	{
		for (int8_t i = MAX_BUTTONS_NUM - 1; i > -1; i--)
		{
			if (p_dev_config->buttons[i].type == SEQUENTIAL_BUTTON &&
					p_dev_config->buttons[i].physical_num != physical_num)
			{
				logical_buttons_state[i].on_state = 1;
				//buttons_state[i].current_state = 1;
				//buttons_state[i].prev_state = 1;
				break;
			}
		}
	}
}

/**
  * @brief  Checking single button state
  * @param  pin_num:	Number of pin where button is connected
	* @param  p_dev_config: Pointer to device configuration
  * @retval Buttons state
  */
uint8_t DirectButtonGet (uint8_t pin_num,  dev_config_t * p_dev_config)
{	
	if (p_dev_config->pins[pin_num] == BUTTON_VCC)
	{
		return GPIO_ReadInputDataBit(pin_config[pin_num].port, pin_config[pin_num].pin);
	}
	else 
	{
		return !GPIO_ReadInputDataBit(pin_config[pin_num].port, pin_config[pin_num].pin);
	}	
}

/**
  * @brief  Getting buttons states of matrix buttons
	* @param  raw_button_data_buf: Pointer to raw buttons data buffer
	* @param  p_dev_config: Pointer to device configuration
	* @param  pos: Pointer to button position counter
  * @retval None
  */
void MaxtrixButtonsGet (uint8_t * raw_button_data_buf, dev_config_t * p_dev_config, uint8_t * pos)
{
	// get matrix buttons
	for (int i=0; i<USED_PINS_NUM; i++)
	{
		if ((p_dev_config->pins[i] == BUTTON_ROW) && ((*pos) < MAX_BUTTONS_NUM))
		{
			// tie Row pin to ground
			GPIO_WriteBit(pin_config[i].port, pin_config[i].pin, Bit_RESET);
			
			// get states at Columns
			for (int k=0; k<USED_PINS_NUM; k++)
			{
				if (p_dev_config->pins[k] == BUTTON_COLUMN && (*pos) < MAX_BUTTONS_NUM)
				{ 
					raw_button_data_buf[*pos] = DirectButtonGet(k, p_dev_config);
					(*pos)++;
				}
			}
			// return Row pin to Hi-Z state
			GPIO_WriteBit(pin_config[i].port, pin_config[i].pin, Bit_SET);
		}
	}
}

/**
  * @brief  Getting buttons states of single buttons
	* @param  raw_button_data_buf: Pointer to raw buttons data buffer
	* @param  p_dev_config: Pointer to device configuration
	* @param  pos: Pointer to button position counter
  * @retval None
  */
void SingleButtonsGet (uint8_t * raw_button_data_buf, dev_config_t * p_dev_config, uint8_t * pos)
{
	for (int i=0; i<USED_PINS_NUM; i++)
	{
		if (p_dev_config->pins[i] == BUTTON_GND || 
				p_dev_config->pins[i] == BUTTON_VCC)
		{
			if ((*pos) < MAX_BUTTONS_NUM)
			{
				raw_button_data_buf[*pos] = DirectButtonGet(i, p_dev_config);
				(*pos)++;
			}
			else break;
		}
	}
}

/**
  * @brief  Getting buttons states of single buttons
	* @param  p_dev_config: Pointer to device configuration
	* @param  p_buf: Pointer to raw buttons buffer
  * @retval Buttons count
  */
uint8_t ButtonsReadPhysical(dev_config_t * p_dev_config, uint8_t * p_buf)
{
	uint8_t pos = 0;
<<<<<<< HEAD

=======
	
>>>>>>> fc5bf9b9
	// Getting physical buttons states
	MaxtrixButtonsGet(p_buf, p_dev_config, &pos);
	ShiftRegistersGet(p_buf, p_dev_config, &pos);
	a2b_first = pos;
	AxesToButtonsGet(p_buf, p_dev_config, &pos);
	a2b_last = pos;
	SingleButtonsGet(p_buf, p_dev_config, &pos);
	
	return pos;
}

/**
  * @brief  Checking all buttons routine
	* @param  p_dev_config: Pointer to device configuration
  * @retval None
  */
void ButtonsReadLogical (dev_config_t * p_dev_config)
{
	// Process regular buttons
	for (uint8_t i=0; i<MAX_BUTTONS_NUM; i++)
	{
		uint8_t shift_num = 0;
		
		// check logical buttons to have shift modificators							// disable if no shift?
		if (p_dev_config->shift_config[0].button >=0 ||										// or shift_config[*].button ?
				p_dev_config->shift_config[1].button >=0 ||
				p_dev_config->shift_config[2].button >=0 ||
				p_dev_config->shift_config[3].button >=0 ||
				p_dev_config->shift_config[4].button >=0)	
		{
			for (uint8_t j=0; j<MAX_BUTTONS_NUM; j++)
			{
				int8_t btn = p_dev_config->buttons[j].physical_num;
				
				if (btn == i && (p_dev_config->buttons[j].shift_modificator))				// we found button with shift modificator 
				{
					shift_num = p_dev_config->buttons[j].shift_modificator;
					if (shifts_state & 1<<(shift_num-1))											// shift pressed for this button
					{
						logical_buttons_state[j].prev_physical_state = logical_buttons_state[j].curr_physical_state;
						logical_buttons_state[j].curr_physical_state = physical_buttons_state[p_dev_config->buttons[j].physical_num].current_state;
						
						LogicalButtonProcessState(&logical_buttons_state[j], pov_pos, p_dev_config, j);
					}
					else if (logical_buttons_state[j].current_state)	// shift released for this button
					{
						// disable button
						logical_buttons_state[j].delay_act = BUTTON_ACTION_IDLE;
						logical_buttons_state[j].on_state = 0;
						logical_buttons_state[j].off_state = 0;
						logical_buttons_state[j].current_state = 0;
						logical_buttons_state[j].curr_physical_state = 0;
						logical_buttons_state[j].time_last = 0;			
						LogicalButtonProcessState(&logical_buttons_state[j], pov_pos, p_dev_config, j);
					}
				}
			}
		}
		
		if (shift_num == 0)		// we found not shift modificated physical button
		{
			for (uint8_t j=0; j<MAX_BUTTONS_NUM; j++)
			{
				if (p_dev_config->buttons[j].physical_num == i)		// we found corresponding logical button
				{
					logical_buttons_state[j].prev_physical_state = logical_buttons_state[j].curr_physical_state;
					logical_buttons_state[j].curr_physical_state = physical_buttons_state[p_dev_config->buttons[j].physical_num].current_state;		
					
					LogicalButtonProcessState(&logical_buttons_state[j], pov_pos, p_dev_config, j);
				}
			}
		}		
		else	// check if shift is released for modificated physical button
		{
			for (uint8_t j=0; j<MAX_BUTTONS_NUM; j++)
			{
				if (p_dev_config->buttons[j].physical_num == i && (shifts_state) == 0 &&
					(p_dev_config->buttons[j].shift_modificator) == 0)
				{
					logical_buttons_state[j].prev_physical_state = logical_buttons_state[j].curr_physical_state;
					logical_buttons_state[j].curr_physical_state = physical_buttons_state[p_dev_config->buttons[j].physical_num].current_state;
					
					LogicalButtonProcessState(&logical_buttons_state[j], pov_pos, p_dev_config, j);
				}
				// shift pressed
				else if (p_dev_config->buttons[j].physical_num == i && shifts_state & (1<<0) &&
					(p_dev_config->buttons[j].shift_modificator) == 0)
				{
					// disable button
					if (logical_buttons_state[j].current_state)	
					{
						logical_buttons_state[j].delay_act = BUTTON_ACTION_IDLE;
						logical_buttons_state[j].on_state = 0;
						logical_buttons_state[j].off_state = 0;
						logical_buttons_state[j].current_state = 0;
						logical_buttons_state[j].curr_physical_state = 0;
						logical_buttons_state[j].time_last = 0;
						LogicalButtonProcessState(&logical_buttons_state[j], pov_pos, p_dev_config, j);
					}	
				}
				else if (p_dev_config->buttons[j].physical_num == i && shifts_state & (1<<1)	&&
					(p_dev_config->buttons[j].shift_modificator) == 0)
				{
					// disable button
					if (logical_buttons_state[j].current_state)	
					{
						logical_buttons_state[j].delay_act = BUTTON_ACTION_IDLE;
						logical_buttons_state[j].on_state = 0;
						logical_buttons_state[j].off_state = 0;
						logical_buttons_state[j].current_state = 0;	
						logical_buttons_state[j].curr_physical_state = 0;
						logical_buttons_state[j].time_last = 0;						
						LogicalButtonProcessState(&logical_buttons_state[j], pov_pos, p_dev_config, j);
					}		
				}
				else if (p_dev_config->buttons[j].physical_num == i && shifts_state & (1<<2) &&
					(p_dev_config->buttons[j].shift_modificator) == 0)
				{
					// disable button
					if (logical_buttons_state[j].current_state)	
					{
						logical_buttons_state[j].delay_act = BUTTON_ACTION_IDLE;
						logical_buttons_state[j].on_state = 0;
						logical_buttons_state[j].off_state = 0;
						logical_buttons_state[j].current_state = 0;	
						logical_buttons_state[j].curr_physical_state = 0;						
						logical_buttons_state[j].time_last = 0;						
						LogicalButtonProcessState(&logical_buttons_state[j], pov_pos, p_dev_config, j);
					}	
				}
				else if (p_dev_config->buttons[j].physical_num == i && shifts_state & (1<<3) &&
					(p_dev_config->buttons[j].shift_modificator) == 0)
				{
					// disable button
					if (logical_buttons_state[j].current_state)	
					{
						logical_buttons_state[j].delay_act = BUTTON_ACTION_IDLE;
						logical_buttons_state[j].on_state = 0;
						logical_buttons_state[j].off_state = 0;
						logical_buttons_state[j].current_state = 0;
						logical_buttons_state[j].curr_physical_state = 0;
						logical_buttons_state[j].time_last = 0;									
						LogicalButtonProcessState(&logical_buttons_state[j], pov_pos, p_dev_config, j);
					}		
				}
				else if (p_dev_config->buttons[j].physical_num == i && shifts_state & (1<<4) &&
					(p_dev_config->buttons[j].shift_modificator) == 0)
				{
					// disable button
					if (logical_buttons_state[j].current_state)	
					{
						logical_buttons_state[j].delay_act = BUTTON_ACTION_IDLE;
						logical_buttons_state[j].on_state = 0;
						logical_buttons_state[j].off_state = 0;
						logical_buttons_state[j].current_state = 0;
						logical_buttons_state[j].curr_physical_state = 0;
						logical_buttons_state[j].time_last = 0;									
						LogicalButtonProcessState(&logical_buttons_state[j], pov_pos, p_dev_config, j);
					}	
				}
			}
		}
	}	
	
	shifts_state = 0;
	for (uint8_t i=0; i<5; i++)
	{
		if (p_dev_config->shift_config[i].button >= 0)
		{				
			shifts_state |= (logical_buttons_state[p_dev_config->shift_config[i].button].current_state << i);
		}
	}
	
	// convert data to report format	
	uint8_t k = 0;
		
	NVIC_DisableIRQ(TIM2_IRQn);			// prevent not atomic read
	for (int i=0;i<MAX_BUTTONS_NUM;i++)
	{
<<<<<<< HEAD
			if (!p_dev_config->buttons[i].is_disabled && p_dev_config->buttons[i].physical_num >= 0)
=======
			uint8_t is_enabled = !p_dev_config->buttons[i].is_disabled && (p_dev_config->buttons[i].physical_num >= 0);
		
			if (is_enabled)
>>>>>>> fc5bf9b9
			{
				buttons_data[(k & 0xF8)>>3] &= ~(1 << (k & 0x07));
				if (!p_dev_config->buttons[i].is_inverted)
				{					
					buttons_data[(k & 0xF8)>>3] |= (logical_buttons_state[i].current_state << (k & 0x07));
				}
				else
				{
					buttons_data[(k & 0xF8)>>3] |= (!logical_buttons_state[i].current_state << (k & 0x07));
<<<<<<< HEAD
				}
				k++;
				// resume IRQ
				NVIC_EnableIRQ(TIM2_IRQn);
			}
=======
				}			
			}		
			if (!p_dev_config->is_dynamic_config || is_enabled)	k++;		// increment only if non dynamic or dynamic and enabled
				
>>>>>>> fc5bf9b9
	}
	// resume IRQ
	NVIC_EnableIRQ(TIM2_IRQn);
	
	// convert POV data to report format
	for (int i=0; i<MAX_POVS_NUM; i++)
	{
		switch (pov_pos[i])
		{
			case 1:
				pov_data[i] = 0x06;
				break;
			case 2:
				pov_data[i] = 0x04;
				break;
			case 3:
				pov_data[i] = 0x05;
				break;
			case 4:
				pov_data[i] = 0x02;
				break;
			case 6:
				pov_data[i] = 0x03;
				break;
			case 8:
				pov_data[i] = 0x00;
				break;
			case 9:
				pov_data[i] = 0x07;
				break;
			case 12:
				pov_data[i] = 0x01;
				break;
			default:
				pov_data[i] = 0xFF;
				break;
		}
	}
}

/**
  * @brief  Getting buttons data in report format
	* @param  raw_data: Pointer to target buffer of physical buttons
	* @param  data: Pointer to target buffer of logical buttons
  * @retval None
  */
void ButtonsGet (uint8_t * raw_data, button_data_t * data, uint8_t * shift_data)
{
	if (raw_data != NULL)
	{
		memcpy(raw_data, raw_buttons_data, sizeof(raw_buttons_data));
	}
	if (data != NULL)
	{
		memcpy(data, buttons_data, sizeof(buttons_data));
	}
	if (data != NULL)
	{
		memcpy(shift_data, &shifts_state, sizeof(shifts_state));
	}
}
/**
  * @brief  Getting POV data in report format
	* @param  data: Pointer to target buffer
  * @retval None
  */
void POVsGet (pov_data_t * data)
{
	if (data != NULL)
	{
		memcpy(data, pov_data, sizeof(pov_data));
	}
}



<|MERGE_RESOLUTION|>--- conflicted
+++ resolved
@@ -1,1013 +1,992 @@
-/**
-  ******************************************************************************
-  * @file           : buttons.c
-  * @brief          : Buttons driver implementation
-		
-		FreeJoy software for game device controllers
-    Copyright (C) 2020  Yury Vostrenkov (yuvostrenkov@gmail.com)
-
-    This program is free software: you can redistribute it and/or modify
-    it under the terms of the GNU General Public License as published by
-    the Free Software Foundation, either version 3 of the License, or
-    (at your option) any later version.
-
-    This program is distributed in the hope that it will be useful,
-    but WITHOUT ANY WARRANTY; without even the implied warranty of
-    MERCHANTABILITY or FITNESS FOR A PARTICULAR PURPOSE.  See the
-    GNU General Public License for more details.
-
-    You should have received a copy of the GNU General Public License
-    along with this program.  If not, see <https://www.gnu.org/licenses/>.
-		
-  ******************************************************************************
-  */
-
-#include "buttons.h"
-#include "string.h"
-
-uint8_t												raw_buttons_data[MAX_BUTTONS_NUM];
-physical_buttons_state_t 			physical_buttons_state[MAX_BUTTONS_NUM];
-logical_buttons_state_t 			logical_buttons_state[MAX_BUTTONS_NUM];
-button_data_t 								buttons_data[MAX_BUTTONS_NUM/8];
-pov_data_t 										pov_data[MAX_POVS_NUM];
-uint8_t												pov_pos[MAX_POVS_NUM];
-uint8_t												shifts_state = 0;
-uint8_t												a2b_first = 0;
-uint8_t												a2b_last = 0;
-
-/**
-  * @brief  Processing debounce for raw buttons input
-	* @param  p_dev_config: Pointer to device configuration
-  * @retval None
-  */
-void ButtonsDebouceProcess (dev_config_t * p_dev_config)
-{
-	uint32_t 	millis;
-	uint16_t	debounce;
-	
-	millis = GetTick();
-	
-	for (uint8_t i=0; i<MAX_BUTTONS_NUM; i++)
-	{
-			// set a2b debounce
-			if (a2b_first != a2b_last && i > a2b_first && i <= a2b_last)
-			{
-				debounce = p_dev_config->a2b_debounce_ms;
-			}
-			else 
-			{
-				debounce = p_dev_config->button_debounce_ms;
-			}
-		
-			physical_buttons_state[i].prev_pin_state = physical_buttons_state[i].pin_state;
-			physical_buttons_state[i].pin_state = raw_buttons_data[i];
-		
-			// set timestamp if state changed
-			if (!physical_buttons_state[i].changed && physical_buttons_state[i].pin_state != physical_buttons_state[i].prev_pin_state)		
-			{
-				physical_buttons_state[i].time_last = millis;
-				physical_buttons_state[i].changed = 1;
-			}
-			// set state after debounce if state have not changed
-			else if (	physical_buttons_state[i].changed && physical_buttons_state[i].pin_state == physical_buttons_state[i].prev_pin_state &&
-								millis - physical_buttons_state[i].time_last > debounce)
-			{
-
-				physical_buttons_state[i].changed = 0;
-				physical_buttons_state[i].current_state = physical_buttons_state[i].pin_state;
-				//physical_buttons_state[i].cnt++;
-			}
-			// reset if state changed during debounce period
-			else if (physical_buttons_state[i].changed &&
-								millis - physical_buttons_state[i].time_last > debounce)
-			{
-				physical_buttons_state[i].changed = 0;
-			}
-	}
-}
-
-static void LogicalButtonProcessTimer (logical_buttons_state_t * p_button_state, uint32_t millis, dev_config_t * p_dev_config, uint8_t num)
-{
-	uint16_t tmp_press_time;
-	uint16_t tmp_delay_time;
-	
-	// get toggle press timer	
-	switch (p_dev_config->buttons[num].press_timer)
-	{	
-			case BUTTON_TIMER_1:
-				tmp_press_time = p_dev_config->button_timer1_ms;
-				break;
-			case BUTTON_TIMER_2:
-				tmp_press_time = p_dev_config->button_timer2_ms;
-				break;
-			case BUTTON_TIMER_3:
-				tmp_press_time = p_dev_config->button_timer3_ms;
-				break;
-			default:
-					tmp_press_time = 100;
-				break;
-	}
-	
-	// get delay 	
-	if(tmp_press_time <= 0)
-	{
-		tmp_press_time = 100;
-	}
-	switch (p_dev_config->buttons[num].delay_timer)
-	{	
-		case BUTTON_TIMER_1:
-				tmp_delay_time = p_dev_config->button_timer1_ms;
-				break;
-		case BUTTON_TIMER_2:
-				tmp_delay_time = p_dev_config->button_timer2_ms;
-				break;
-		case BUTTON_TIMER_3:
-				tmp_delay_time = p_dev_config->button_timer3_ms;
-				break;
-		default:
-				tmp_delay_time = 0;
-				break;
-	}
-		
-	// set max delay timer for sequential and radio buttons // heroviy kostil`, need if for check all seq buttons for types of timings
-//	if (p_dev_config->buttons[num].delay_timer && 
-//		 (p_dev_config->buttons[num].type == SEQUENTIAL_TOGGLE || p_dev_config->buttons[num].type == SEQUENTIAL_BUTTON))
-//	{
-//		if(p_dev_config->button_timer1_ms > p_dev_config->button_timer2_ms && p_dev_config->button_timer1_ms > p_dev_config->button_timer3_ms)
-//				tmp_delay_time = p_dev_config->button_timer1_ms;
-//		else if(p_dev_config->button_timer2_ms > p_dev_config->button_timer1_ms && p_dev_config->button_timer2_ms > p_dev_config->button_timer3_ms)
-//				tmp_delay_time = p_dev_config->button_timer2_ms;
-//		else
-//				tmp_delay_time = p_dev_config->button_timer3_ms;
-//	}
-	
-	// check if delay timer elapsed
-	if ((p_button_state->delay_act == BUTTON_ACTION_DELAY && millis - p_button_state->time_last > tmp_delay_time &&
-						millis - p_button_state->time_last < tmp_press_time + tmp_delay_time))
-	{	
-		p_button_state->delay_act = BUTTON_ACTION_PRESS;		
-	}
-	// check if press timer elapsed
-	else if ((p_button_state->delay_act == BUTTON_ACTION_PRESS && 
-			 millis - p_button_state->time_last > tmp_press_time + tmp_delay_time))
-	{
-		p_button_state->delay_act = BUTTON_ACTION_IDLE;
-	}
-}
-
-/**
-  * @brief  Getting logical button state accoring to its configuration
-  * @param  p_button_state:	Pointer to button state structure
-	* @param  pov_buf: Pointer to POV states buffer
-	* @param  p_dev_config: Pointer to device configuration
-	* @param  num: Button number
-  * @retval None
-  */
-void LogicalButtonProcessState (logical_buttons_state_t * p_button_state, uint8_t * pov_buf, dev_config_t * p_dev_config, uint8_t num)
-{	
-	
-	uint32_t millis;
-	uint8_t pov_group = 0;
-	
-	millis = GetTick();
-	LogicalButtonProcessTimer(p_button_state, millis, p_dev_config, num);
-	
-		switch (p_dev_config->buttons[num].type)
-		{				
-			case BUTTON_NORMAL:
-			case POV1_CENTER:
-			case POV2_CENTER:
-				if (p_button_state->delay_act == BUTTON_ACTION_DELAY)
-				{
-					// nop
-				}
-				else if (p_button_state->delay_act == BUTTON_ACTION_PRESS)
-				{
-					p_button_state->current_state = p_button_state->on_state;
-				}
-				else if (p_button_state->curr_physical_state > p_button_state->prev_physical_state)		// triggered in IDLE
-				{
-					p_button_state->delay_act = BUTTON_ACTION_DELAY;
-					p_button_state->time_last = millis;
-					p_button_state->on_state = p_button_state->curr_physical_state;
-					//p_button_state->off_state = !p_button_state->on_state;
-				}
-				else	// IDLE state
-				{
-					p_button_state->current_state = p_button_state->curr_physical_state;
-				}
-				break;
-				
-			case BUTTON_TOGGLE:
-				if (p_button_state->delay_act == BUTTON_ACTION_DELAY)
-				{
-					// nop
-				}
-				else if (p_button_state->delay_act == BUTTON_ACTION_PRESS)
-				{
-					p_button_state->current_state = p_button_state->on_state;
-				}
-				else if (p_button_state->curr_physical_state > p_button_state->prev_physical_state)		// triggered in IDLE
-				{
-					p_button_state->delay_act = BUTTON_ACTION_DELAY;
-					p_button_state->time_last = millis;
-					p_button_state->on_state = !p_button_state->current_state;
-					p_button_state->off_state = p_button_state->on_state;
-				}
-				else	// IDLE state
-				{
-					// nop
-				}
-				break;
-				
-			case TOGGLE_SWITCH:
-				if (p_button_state->delay_act == BUTTON_ACTION_DELAY)
-				{
-					// nop
-				}
-				else if (p_button_state->delay_act == BUTTON_ACTION_PRESS)
-				{
-					p_button_state->current_state = p_button_state->on_state;
-				}
-				else if (p_button_state->curr_physical_state != p_button_state->prev_physical_state)		// triggered in IDLE
-				{
-					p_button_state->delay_act = BUTTON_ACTION_DELAY;
-					p_button_state->time_last = millis;
-					p_button_state->on_state = 1;				// check when inverted!
-					p_button_state->off_state = 0;
-				}
-				else	// IDLE state
-				{
-					p_button_state->current_state = p_button_state->off_state;
-				}
-				break;
-				
-			case TOGGLE_SWITCH_ON:
-				if (p_button_state->delay_act == BUTTON_ACTION_DELAY)
-				{
-					// nop
-				}
-				else if (p_button_state->delay_act == BUTTON_ACTION_PRESS)
-				{
-					p_button_state->current_state = p_button_state->on_state;
-				}
-				else if (p_button_state->curr_physical_state > p_button_state->prev_physical_state)		// triggered in IDLE
-				{
-					p_button_state->delay_act = BUTTON_ACTION_DELAY;
-					p_button_state->time_last = millis;
-					p_button_state->on_state = 1;				// check when inverted!
-					p_button_state->off_state = 0;
-				}
-				else	// IDLE state
-				{
-					p_button_state->current_state = p_button_state->off_state;
-				}
-				break;
-			 
-			case TOGGLE_SWITCH_OFF:
-				if (p_button_state->delay_act == BUTTON_ACTION_DELAY)
-				{
-					// nop
-				}
-				else if (p_button_state->delay_act == BUTTON_ACTION_PRESS)
-				{
-					p_button_state->current_state = p_button_state->on_state;
-				}
-				else if (p_button_state->curr_physical_state < p_button_state->prev_physical_state)		// triggered in IDLE
-				{
-					p_button_state->delay_act = BUTTON_ACTION_DELAY;
-					p_button_state->time_last = millis;
-					p_button_state->on_state = 1;				// check when inverted!
-					p_button_state->off_state = 0;
-				}
-				else	// IDLE state
-				{
-					p_button_state->current_state = p_button_state->off_state;
-				}
-				break;
-				
-			case POV4_UP:
-			case POV4_RIGHT:
-			case POV4_DOWN:
-			case POV4_LEFT:
-				pov_group = 3;
-			
-			case POV3_UP:
-			case POV3_RIGHT:
-			case POV3_DOWN:
-			case POV3_LEFT:	
-				if (!pov_group) pov_group = 2;
-			
-			case POV2_UP:
-			case POV2_RIGHT:
-			case POV2_DOWN:
-			case POV2_LEFT:		
-				if (!pov_group) pov_group = 1;
-			
-			case POV1_UP:
-			case POV1_RIGHT:
-			case POV1_DOWN:
-			case POV1_LEFT:
-				if (pov_group<=0) pov_group = 0;
-				
-				if (p_button_state->delay_act == BUTTON_ACTION_DELAY)
-				{
-					// nop
-				}
-				else if (p_button_state->delay_act == BUTTON_ACTION_PRESS)
-				{
-					p_button_state->current_state = p_button_state->on_state;
-				}
-				else if (p_button_state->curr_physical_state > p_button_state->prev_physical_state)		// triggered in IDLE
-				{
-					p_button_state->delay_act = BUTTON_ACTION_DELAY;
-					p_button_state->time_last = millis;
-					p_button_state->on_state = p_button_state->curr_physical_state;
-					p_button_state->off_state = !p_button_state->on_state;
-				}
-				else	// IDLE state
-				{
-					//p_button_state->current_state = p_button_state->off_state;
-					p_button_state->current_state = p_button_state->curr_physical_state;
-				}
-					
-				// set bit in povs data
-				if (p_dev_config->buttons[num].type == POV1_UP || p_dev_config->buttons[num].type == POV2_UP ||
-						p_dev_config->buttons[num].type == POV3_UP || p_dev_config->buttons[num].type == POV4_UP)
-				{
-					pov_buf[pov_group] &= ~(1 << 3);
-					pov_buf[pov_group] |= (p_button_state->current_state << 3);
-				}
-				else if (p_dev_config->buttons[num].type == POV1_RIGHT || p_dev_config->buttons[num].type == POV2_RIGHT ||
-								 p_dev_config->buttons[num].type == POV3_RIGHT || p_dev_config->buttons[num].type == POV4_RIGHT)
-				{
-					pov_buf[pov_group] &= ~(1 << 2);
-					pov_buf[pov_group] |= (p_button_state->current_state << 2);
-				}
-				else if (p_dev_config->buttons[num].type == POV1_DOWN || p_dev_config->buttons[num].type == POV2_DOWN ||
-								 p_dev_config->buttons[num].type == POV3_DOWN || p_dev_config->buttons[num].type == POV4_DOWN)
-				{
-					pov_buf[pov_group] &= ~(1 << 1);
-					pov_buf[pov_group] |= (p_button_state->current_state << 1);
-				}
-				else
-				{
-					pov_buf[pov_group] &= ~(1 << 0);
-					pov_buf[pov_group] |= (p_button_state->current_state << 0);
-				}
-				
-				// turn off POV center button if one of directions is pressed
-				if (pov_buf[pov_group] != 0)
-				{
-					if (pov_group == 0)
-					{
-						for (uint8_t i=0; i<MAX_BUTTONS_NUM; i++)	
-						{
-							if (p_dev_config->buttons[i].type == POV1_CENTER)	
-							{
-								logical_buttons_state[i].delay_act = BUTTON_ACTION_IDLE;
-								logical_buttons_state[i].on_state = 0;
-								logical_buttons_state[i].off_state = 0;
-								logical_buttons_state[i].current_state = 0;
-								logical_buttons_state[i].curr_physical_state = 0;
-								logical_buttons_state[i].time_last = 0;		 
-							}
-						}
-					}
-					else if (pov_group == 1)
-					{
-						for (uint8_t i=0; i<MAX_BUTTONS_NUM; i++)	
-						{
-							if (p_dev_config->buttons[i].type == POV2_CENTER)	
-							{
-								logical_buttons_state[i].delay_act = BUTTON_ACTION_IDLE;
-								logical_buttons_state[i].on_state = 0;
-								logical_buttons_state[i].off_state = 0;
-								logical_buttons_state[i].current_state = 0;
-								logical_buttons_state[i].curr_physical_state = 0;
-								logical_buttons_state[i].time_last = 0;		 
-							}
-						}
-					}
-				}
-				
-				break;
-							
-			case RADIO_BUTTON1:
-			case RADIO_BUTTON2:
-			case RADIO_BUTTON3:
-			case RADIO_BUTTON4:
-				if (p_button_state->delay_act == BUTTON_ACTION_DELAY)
-				{
-					// nop
-				}
-				else if (p_button_state->delay_act == BUTTON_ACTION_PRESS)
-				{
-					p_button_state->current_state = p_button_state->on_state;
-					
-					for (uint8_t i=0; i<MAX_BUTTONS_NUM; i++)
-					{
-						if (p_dev_config->buttons[i].type == p_dev_config->buttons[num].type && i != num)
-						{
-							logical_buttons_state[i].current_state = logical_buttons_state[i].off_state;
-						}
-					}
-				}
-				else if (p_button_state->curr_physical_state)// > p_button_state->prev_physical_state)		// triggered in IDLE
-				{
-					p_button_state->delay_act = BUTTON_ACTION_DELAY;
-					p_button_state->time_last = millis;
-					p_button_state->on_state = 1;
-					p_button_state->off_state = 0;
-				}
-				else	// IDLE state
-				{
-					// nop
-				}			
-				break;
-				
-			case SEQUENTIAL_TOGGLE:
-					if (p_button_state->delay_act == BUTTON_ACTION_DELAY)
-				{
-					// nop
-				}
-				else if (p_button_state->delay_act == BUTTON_ACTION_PRESS)
-				{
-					p_button_state->current_state = p_button_state->on_state;
-				}
-				else if (p_button_state->curr_physical_state > p_button_state->prev_physical_state)		// triggered in IDLE
-				{
-					// searching for enabled button
-					uint8_t is_last = 1;
-					uint8_t is_set_found = 0;
-					for (uint8_t i=0; i<MAX_BUTTONS_NUM; i++)
-					{
-						if (p_dev_config->buttons[i].physical_num == p_dev_config->buttons[num].physical_num &&
-							p_dev_config->buttons[i].type == SEQUENTIAL_TOGGLE)
-						{
-							//disable enabled button
-							if (logical_buttons_state[i].on_state == 1 && 
-									logical_buttons_state[i].delay_act == BUTTON_ACTION_IDLE)	// prevent multiple enabling
-							{
-								logical_buttons_state[i].on_state = 0;
-								logical_buttons_state[i].off_state = 0;
-								logical_buttons_state[i].current_state = 0;
-								is_set_found = 1;
-							}
-							else if (is_set_found)	// enable next button in list
-							{
-								logical_buttons_state[i].delay_act = BUTTON_ACTION_DELAY;
-								logical_buttons_state[i].time_last = millis;
-								
-								logical_buttons_state[i].on_state = 1;
-								logical_buttons_state[i].off_state = 0;
-								is_last = 0;
-								break;
-							}
-						}
-					}
-					
-					// previously enabled button was last in list
-					// finding first in list and enable it
-					if (is_last && is_set_found)
-					{
-						for (uint8_t i=0; i<MAX_BUTTONS_NUM; i++)
-						{
-							if (p_dev_config->buttons[i].physical_num == p_dev_config->buttons[num].physical_num &&
-								p_dev_config->buttons[i].type == SEQUENTIAL_TOGGLE)
-							{
-								logical_buttons_state[i].delay_act = BUTTON_ACTION_DELAY;
-								logical_buttons_state[i].time_last = millis;
-								
-								logical_buttons_state[i].on_state = 1;
-								logical_buttons_state[i].off_state = 0;
-								break;
-							}
-						}
-					}
-					
-				}
-				else if (!p_button_state->curr_physical_state)	// IDLE state
-				{
-					// nop
-				}	
-				
-				break;
-
-			case SEQUENTIAL_BUTTON:
-				if (p_button_state->delay_act == BUTTON_ACTION_DELAY)
-				{
-					// nop
-				}
-				else if (p_button_state->delay_act == BUTTON_ACTION_PRESS)
-				{
-					p_button_state->current_state = p_button_state->on_state;
-				}
-				else if (p_button_state->curr_physical_state > p_button_state->prev_physical_state)		// triggered in IDLE
-				{
-					// searching for enabled button
-					uint8_t is_last = 1;
-					uint8_t is_set_found = 0;
-					for (uint8_t i=0; i<MAX_BUTTONS_NUM; i++)
-					{
-						if (p_dev_config->buttons[i].physical_num == p_dev_config->buttons[num].physical_num &&
-							p_dev_config->buttons[i].type == SEQUENTIAL_BUTTON)
-						{
-							//disable enabled button
-							if (logical_buttons_state[i].on_state == 1 && 
-									logical_buttons_state[i].delay_act == BUTTON_ACTION_IDLE)	// prevent multiple enabling
-							{
-								logical_buttons_state[i].on_state = 0;
-								logical_buttons_state[i].off_state = 0;
-								is_set_found = 1;
-							}
-							else if (is_set_found)	// enable next button in list
-							{
-								logical_buttons_state[i].delay_act = BUTTON_ACTION_DELAY;
-								logical_buttons_state[i].time_last = millis;
-								
-								logical_buttons_state[i].on_state = 1;
-								logical_buttons_state[i].off_state = 0;
-								is_last = 0;
-								break;
-							}
-						}
-					}
-					
-					// previously enabled button was last in list
-					// finding first in list and enable it
-					if (is_last && is_set_found)
-					{
-						for (uint8_t i=0; i<MAX_BUTTONS_NUM; i++)
-						{
-							if (p_dev_config->buttons[i].physical_num == p_dev_config->buttons[num].physical_num &&
-								p_dev_config->buttons[i].type == SEQUENTIAL_BUTTON)
-							{
-								logical_buttons_state[i].delay_act = BUTTON_ACTION_DELAY;
-								logical_buttons_state[i].time_last = millis;
-								
-								logical_buttons_state[i].on_state = 1;
-								logical_buttons_state[i].off_state = 0;
-								break;
-							}
-						}
-					}
-					
-				}
-				else if (!p_button_state->curr_physical_state)	// IDLE state
-				{
-					p_button_state->current_state = p_button_state->off_state;
-				}			
-				break;
-				
-			default:
-				break;
-		}		
-}
-
-/**
-  * @brief  Set initial states for radio buttons
-	* @param  p_dev_config: Pointer to device configuration
-  * @retval None
-  */
-void RadioButtons_Init (dev_config_t * p_dev_config)
-{
-	for (uint8_t i=0; i<4; i++)
-	{
-		for (uint8_t j=0; j<MAX_BUTTONS_NUM; j++)
-		{
-			if (p_dev_config->buttons[j].type == (RADIO_BUTTON1 + i))
-			{			
-				logical_buttons_state[j].on_state = 1;
-				logical_buttons_state[j].off_state = 0;
-				logical_buttons_state[j].current_state = logical_buttons_state[j].on_state;
-				break;
-			}
-		}
-	}
-}
-
-/**
-  * @brief  Set initial states for sequential buttons
-	* @param  p_dev_config: Pointer to device configuration
-  * @retval None
-  */
-void SequentialButtons_Init (dev_config_t * p_dev_config)
-{
-	// enable first
-	for (uint8_t physical_num=0; physical_num<MAX_BUTTONS_NUM; physical_num++)
-	{
-		for (uint8_t i=0; i<MAX_BUTTONS_NUM; i++)
-		{
-			if (p_dev_config->buttons[i].type == SEQUENTIAL_TOGGLE &&
-					p_dev_config->buttons[i].physical_num == physical_num)
-			{
-				logical_buttons_state[i].on_state = 1;
-				logical_buttons_state[i].current_state = 1;
-				break;
-			}
-		}
-	}
-	// enable last
-//	for (uint8_t physical_num=0; physical_num<MAX_BUTTONS_NUM; physical_num++)
-//	{
-//		uint8_t k=0;
-//		for (uint8_t i=0; i<MAX_BUTTONS_NUM; i++)
-//		{
-//			if (p_dev_config->buttons[i].type == SEQUENTIAL_BUTTON &&
-//					p_dev_config->buttons[i].physical_num == physical_num)
-//			{
-//				k++;
-//			}
-//		}
-//		if (k>0) logical_buttons_state[k-1].on_state = 1;
-//		
-//	}
-	
-		for (int8_t physical_num = MAX_BUTTONS_NUM - 1; physical_num > -1; physical_num--)
-	{
-		for (int8_t i = MAX_BUTTONS_NUM - 1; i > -1; i--)
-		{
-			if (p_dev_config->buttons[i].type == SEQUENTIAL_BUTTON &&
-					p_dev_config->buttons[i].physical_num != physical_num)
-			{
-				logical_buttons_state[i].on_state = 1;
-				//buttons_state[i].current_state = 1;
-				//buttons_state[i].prev_state = 1;
-				break;
-			}
-		}
-	}
-}
-
-/**
-  * @brief  Checking single button state
-  * @param  pin_num:	Number of pin where button is connected
-	* @param  p_dev_config: Pointer to device configuration
-  * @retval Buttons state
-  */
-uint8_t DirectButtonGet (uint8_t pin_num,  dev_config_t * p_dev_config)
-{	
-	if (p_dev_config->pins[pin_num] == BUTTON_VCC)
-	{
-		return GPIO_ReadInputDataBit(pin_config[pin_num].port, pin_config[pin_num].pin);
-	}
-	else 
-	{
-		return !GPIO_ReadInputDataBit(pin_config[pin_num].port, pin_config[pin_num].pin);
-	}	
-}
-
-/**
-  * @brief  Getting buttons states of matrix buttons
-	* @param  raw_button_data_buf: Pointer to raw buttons data buffer
-	* @param  p_dev_config: Pointer to device configuration
-	* @param  pos: Pointer to button position counter
-  * @retval None
-  */
-void MaxtrixButtonsGet (uint8_t * raw_button_data_buf, dev_config_t * p_dev_config, uint8_t * pos)
-{
-	// get matrix buttons
-	for (int i=0; i<USED_PINS_NUM; i++)
-	{
-		if ((p_dev_config->pins[i] == BUTTON_ROW) && ((*pos) < MAX_BUTTONS_NUM))
-		{
-			// tie Row pin to ground
-			GPIO_WriteBit(pin_config[i].port, pin_config[i].pin, Bit_RESET);
-			
-			// get states at Columns
-			for (int k=0; k<USED_PINS_NUM; k++)
-			{
-				if (p_dev_config->pins[k] == BUTTON_COLUMN && (*pos) < MAX_BUTTONS_NUM)
-				{ 
-					raw_button_data_buf[*pos] = DirectButtonGet(k, p_dev_config);
-					(*pos)++;
-				}
-			}
-			// return Row pin to Hi-Z state
-			GPIO_WriteBit(pin_config[i].port, pin_config[i].pin, Bit_SET);
-		}
-	}
-}
-
-/**
-  * @brief  Getting buttons states of single buttons
-	* @param  raw_button_data_buf: Pointer to raw buttons data buffer
-	* @param  p_dev_config: Pointer to device configuration
-	* @param  pos: Pointer to button position counter
-  * @retval None
-  */
-void SingleButtonsGet (uint8_t * raw_button_data_buf, dev_config_t * p_dev_config, uint8_t * pos)
-{
-	for (int i=0; i<USED_PINS_NUM; i++)
-	{
-		if (p_dev_config->pins[i] == BUTTON_GND || 
-				p_dev_config->pins[i] == BUTTON_VCC)
-		{
-			if ((*pos) < MAX_BUTTONS_NUM)
-			{
-				raw_button_data_buf[*pos] = DirectButtonGet(i, p_dev_config);
-				(*pos)++;
-			}
-			else break;
-		}
-	}
-}
-
-/**
-  * @brief  Getting buttons states of single buttons
-	* @param  p_dev_config: Pointer to device configuration
-	* @param  p_buf: Pointer to raw buttons buffer
-  * @retval Buttons count
-  */
-uint8_t ButtonsReadPhysical(dev_config_t * p_dev_config, uint8_t * p_buf)
-{
-	uint8_t pos = 0;
-<<<<<<< HEAD
-
-=======
-	
->>>>>>> fc5bf9b9
-	// Getting physical buttons states
-	MaxtrixButtonsGet(p_buf, p_dev_config, &pos);
-	ShiftRegistersGet(p_buf, p_dev_config, &pos);
-	a2b_first = pos;
-	AxesToButtonsGet(p_buf, p_dev_config, &pos);
-	a2b_last = pos;
-	SingleButtonsGet(p_buf, p_dev_config, &pos);
-	
-	return pos;
-}
-
-/**
-  * @brief  Checking all buttons routine
-	* @param  p_dev_config: Pointer to device configuration
-  * @retval None
-  */
-void ButtonsReadLogical (dev_config_t * p_dev_config)
-{
-	// Process regular buttons
-	for (uint8_t i=0; i<MAX_BUTTONS_NUM; i++)
-	{
-		uint8_t shift_num = 0;
-		
-		// check logical buttons to have shift modificators							// disable if no shift?
-		if (p_dev_config->shift_config[0].button >=0 ||										// or shift_config[*].button ?
-				p_dev_config->shift_config[1].button >=0 ||
-				p_dev_config->shift_config[2].button >=0 ||
-				p_dev_config->shift_config[3].button >=0 ||
-				p_dev_config->shift_config[4].button >=0)	
-		{
-			for (uint8_t j=0; j<MAX_BUTTONS_NUM; j++)
-			{
-				int8_t btn = p_dev_config->buttons[j].physical_num;
-				
-				if (btn == i && (p_dev_config->buttons[j].shift_modificator))				// we found button with shift modificator 
-				{
-					shift_num = p_dev_config->buttons[j].shift_modificator;
-					if (shifts_state & 1<<(shift_num-1))											// shift pressed for this button
-					{
-						logical_buttons_state[j].prev_physical_state = logical_buttons_state[j].curr_physical_state;
-						logical_buttons_state[j].curr_physical_state = physical_buttons_state[p_dev_config->buttons[j].physical_num].current_state;
-						
-						LogicalButtonProcessState(&logical_buttons_state[j], pov_pos, p_dev_config, j);
-					}
-					else if (logical_buttons_state[j].current_state)	// shift released for this button
-					{
-						// disable button
-						logical_buttons_state[j].delay_act = BUTTON_ACTION_IDLE;
-						logical_buttons_state[j].on_state = 0;
-						logical_buttons_state[j].off_state = 0;
-						logical_buttons_state[j].current_state = 0;
-						logical_buttons_state[j].curr_physical_state = 0;
-						logical_buttons_state[j].time_last = 0;			
-						LogicalButtonProcessState(&logical_buttons_state[j], pov_pos, p_dev_config, j);
-					}
-				}
-			}
-		}
-		
-		if (shift_num == 0)		// we found not shift modificated physical button
-		{
-			for (uint8_t j=0; j<MAX_BUTTONS_NUM; j++)
-			{
-				if (p_dev_config->buttons[j].physical_num == i)		// we found corresponding logical button
-				{
-					logical_buttons_state[j].prev_physical_state = logical_buttons_state[j].curr_physical_state;
-					logical_buttons_state[j].curr_physical_state = physical_buttons_state[p_dev_config->buttons[j].physical_num].current_state;		
-					
-					LogicalButtonProcessState(&logical_buttons_state[j], pov_pos, p_dev_config, j);
-				}
-			}
-		}		
-		else	// check if shift is released for modificated physical button
-		{
-			for (uint8_t j=0; j<MAX_BUTTONS_NUM; j++)
-			{
-				if (p_dev_config->buttons[j].physical_num == i && (shifts_state) == 0 &&
-					(p_dev_config->buttons[j].shift_modificator) == 0)
-				{
-					logical_buttons_state[j].prev_physical_state = logical_buttons_state[j].curr_physical_state;
-					logical_buttons_state[j].curr_physical_state = physical_buttons_state[p_dev_config->buttons[j].physical_num].current_state;
-					
-					LogicalButtonProcessState(&logical_buttons_state[j], pov_pos, p_dev_config, j);
-				}
-				// shift pressed
-				else if (p_dev_config->buttons[j].physical_num == i && shifts_state & (1<<0) &&
-					(p_dev_config->buttons[j].shift_modificator) == 0)
-				{
-					// disable button
-					if (logical_buttons_state[j].current_state)	
-					{
-						logical_buttons_state[j].delay_act = BUTTON_ACTION_IDLE;
-						logical_buttons_state[j].on_state = 0;
-						logical_buttons_state[j].off_state = 0;
-						logical_buttons_state[j].current_state = 0;
-						logical_buttons_state[j].curr_physical_state = 0;
-						logical_buttons_state[j].time_last = 0;
-						LogicalButtonProcessState(&logical_buttons_state[j], pov_pos, p_dev_config, j);
-					}	
-				}
-				else if (p_dev_config->buttons[j].physical_num == i && shifts_state & (1<<1)	&&
-					(p_dev_config->buttons[j].shift_modificator) == 0)
-				{
-					// disable button
-					if (logical_buttons_state[j].current_state)	
-					{
-						logical_buttons_state[j].delay_act = BUTTON_ACTION_IDLE;
-						logical_buttons_state[j].on_state = 0;
-						logical_buttons_state[j].off_state = 0;
-						logical_buttons_state[j].current_state = 0;	
-						logical_buttons_state[j].curr_physical_state = 0;
-						logical_buttons_state[j].time_last = 0;						
-						LogicalButtonProcessState(&logical_buttons_state[j], pov_pos, p_dev_config, j);
-					}		
-				}
-				else if (p_dev_config->buttons[j].physical_num == i && shifts_state & (1<<2) &&
-					(p_dev_config->buttons[j].shift_modificator) == 0)
-				{
-					// disable button
-					if (logical_buttons_state[j].current_state)	
-					{
-						logical_buttons_state[j].delay_act = BUTTON_ACTION_IDLE;
-						logical_buttons_state[j].on_state = 0;
-						logical_buttons_state[j].off_state = 0;
-						logical_buttons_state[j].current_state = 0;	
-						logical_buttons_state[j].curr_physical_state = 0;						
-						logical_buttons_state[j].time_last = 0;						
-						LogicalButtonProcessState(&logical_buttons_state[j], pov_pos, p_dev_config, j);
-					}	
-				}
-				else if (p_dev_config->buttons[j].physical_num == i && shifts_state & (1<<3) &&
-					(p_dev_config->buttons[j].shift_modificator) == 0)
-				{
-					// disable button
-					if (logical_buttons_state[j].current_state)	
-					{
-						logical_buttons_state[j].delay_act = BUTTON_ACTION_IDLE;
-						logical_buttons_state[j].on_state = 0;
-						logical_buttons_state[j].off_state = 0;
-						logical_buttons_state[j].current_state = 0;
-						logical_buttons_state[j].curr_physical_state = 0;
-						logical_buttons_state[j].time_last = 0;									
-						LogicalButtonProcessState(&logical_buttons_state[j], pov_pos, p_dev_config, j);
-					}		
-				}
-				else if (p_dev_config->buttons[j].physical_num == i && shifts_state & (1<<4) &&
-					(p_dev_config->buttons[j].shift_modificator) == 0)
-				{
-					// disable button
-					if (logical_buttons_state[j].current_state)	
-					{
-						logical_buttons_state[j].delay_act = BUTTON_ACTION_IDLE;
-						logical_buttons_state[j].on_state = 0;
-						logical_buttons_state[j].off_state = 0;
-						logical_buttons_state[j].current_state = 0;
-						logical_buttons_state[j].curr_physical_state = 0;
-						logical_buttons_state[j].time_last = 0;									
-						LogicalButtonProcessState(&logical_buttons_state[j], pov_pos, p_dev_config, j);
-					}	
-				}
-			}
-		}
-	}	
-	
-	shifts_state = 0;
-	for (uint8_t i=0; i<5; i++)
-	{
-		if (p_dev_config->shift_config[i].button >= 0)
-		{				
-			shifts_state |= (logical_buttons_state[p_dev_config->shift_config[i].button].current_state << i);
-		}
-	}
-	
-	// convert data to report format	
-	uint8_t k = 0;
-		
-	NVIC_DisableIRQ(TIM2_IRQn);			// prevent not atomic read
-	for (int i=0;i<MAX_BUTTONS_NUM;i++)
-	{
-<<<<<<< HEAD
-			if (!p_dev_config->buttons[i].is_disabled && p_dev_config->buttons[i].physical_num >= 0)
-=======
-			uint8_t is_enabled = !p_dev_config->buttons[i].is_disabled && (p_dev_config->buttons[i].physical_num >= 0);
-		
-			if (is_enabled)
->>>>>>> fc5bf9b9
-			{
-				buttons_data[(k & 0xF8)>>3] &= ~(1 << (k & 0x07));
-				if (!p_dev_config->buttons[i].is_inverted)
-				{					
-					buttons_data[(k & 0xF8)>>3] |= (logical_buttons_state[i].current_state << (k & 0x07));
-				}
-				else
-				{
-					buttons_data[(k & 0xF8)>>3] |= (!logical_buttons_state[i].current_state << (k & 0x07));
-<<<<<<< HEAD
-				}
-				k++;
-				// resume IRQ
-				NVIC_EnableIRQ(TIM2_IRQn);
-			}
-=======
-				}			
-			}		
-			if (!p_dev_config->is_dynamic_config || is_enabled)	k++;		// increment only if non dynamic or dynamic and enabled
-				
->>>>>>> fc5bf9b9
-	}
-	// resume IRQ
-	NVIC_EnableIRQ(TIM2_IRQn);
-	
-	// convert POV data to report format
-	for (int i=0; i<MAX_POVS_NUM; i++)
-	{
-		switch (pov_pos[i])
-		{
-			case 1:
-				pov_data[i] = 0x06;
-				break;
-			case 2:
-				pov_data[i] = 0x04;
-				break;
-			case 3:
-				pov_data[i] = 0x05;
-				break;
-			case 4:
-				pov_data[i] = 0x02;
-				break;
-			case 6:
-				pov_data[i] = 0x03;
-				break;
-			case 8:
-				pov_data[i] = 0x00;
-				break;
-			case 9:
-				pov_data[i] = 0x07;
-				break;
-			case 12:
-				pov_data[i] = 0x01;
-				break;
-			default:
-				pov_data[i] = 0xFF;
-				break;
-		}
-	}
-}
-
-/**
-  * @brief  Getting buttons data in report format
-	* @param  raw_data: Pointer to target buffer of physical buttons
-	* @param  data: Pointer to target buffer of logical buttons
-  * @retval None
-  */
-void ButtonsGet (uint8_t * raw_data, button_data_t * data, uint8_t * shift_data)
-{
-	if (raw_data != NULL)
-	{
-		memcpy(raw_data, raw_buttons_data, sizeof(raw_buttons_data));
-	}
-	if (data != NULL)
-	{
-		memcpy(data, buttons_data, sizeof(buttons_data));
-	}
-	if (data != NULL)
-	{
-		memcpy(shift_data, &shifts_state, sizeof(shifts_state));
-	}
-}
-/**
-  * @brief  Getting POV data in report format
-	* @param  data: Pointer to target buffer
-  * @retval None
-  */
-void POVsGet (pov_data_t * data)
-{
-	if (data != NULL)
-	{
-		memcpy(data, pov_data, sizeof(pov_data));
-	}
-}
-
-
-
+/**
+  ******************************************************************************
+  * @file           : buttons.c
+  * @brief          : Buttons driver implementation
+		
+		FreeJoy software for game device controllers
+    Copyright (C) 2020  Yury Vostrenkov (yuvostrenkov@gmail.com)
+
+    This program is free software: you can redistribute it and/or modify
+    it under the terms of the GNU General Public License as published by
+    the Free Software Foundation, either version 3 of the License, or
+    (at your option) any later version.
+
+    This program is distributed in the hope that it will be useful,
+    but WITHOUT ANY WARRANTY; without even the implied warranty of
+    MERCHANTABILITY or FITNESS FOR A PARTICULAR PURPOSE.  See the
+    GNU General Public License for more details.
+
+    You should have received a copy of the GNU General Public License
+    along with this program.  If not, see <https://www.gnu.org/licenses/>.
+		
+  ******************************************************************************
+  */
+
+#include "buttons.h"
+#include "string.h"
+
+uint8_t												raw_buttons_data[MAX_BUTTONS_NUM];
+physical_buttons_state_t 			physical_buttons_state[MAX_BUTTONS_NUM];
+logical_buttons_state_t 			logical_buttons_state[MAX_BUTTONS_NUM];
+button_data_t 								buttons_data[MAX_BUTTONS_NUM/8];
+pov_data_t 										pov_data[MAX_POVS_NUM];
+uint8_t												pov_pos[MAX_POVS_NUM];
+uint8_t												shifts_state = 0;
+uint8_t												a2b_first = 0;
+uint8_t												a2b_last = 0;
+
+/**
+  * @brief  Processing debounce for raw buttons input
+	* @param  p_dev_config: Pointer to device configuration
+  * @retval None
+  */
+void ButtonsDebouceProcess (dev_config_t * p_dev_config)
+{
+	uint32_t 	millis;
+	uint16_t	debounce;
+	
+	millis = GetTick();
+	
+	for (uint8_t i=0; i<MAX_BUTTONS_NUM; i++)
+	{
+			// set a2b debounce
+			if (a2b_first != a2b_last && i > a2b_first && i <= a2b_last)
+			{
+				debounce = p_dev_config->a2b_debounce_ms;
+			}
+			else 
+			{
+				debounce = p_dev_config->button_debounce_ms;
+			}
+		
+			physical_buttons_state[i].prev_pin_state = physical_buttons_state[i].pin_state;
+			physical_buttons_state[i].pin_state = raw_buttons_data[i];
+		
+			// set timestamp if state changed
+			if (!physical_buttons_state[i].changed && physical_buttons_state[i].pin_state != physical_buttons_state[i].prev_pin_state)		
+			{
+				physical_buttons_state[i].time_last = millis;
+				physical_buttons_state[i].changed = 1;
+			}
+			// set state after debounce if state have not changed
+			else if (	physical_buttons_state[i].changed && physical_buttons_state[i].pin_state == physical_buttons_state[i].prev_pin_state &&
+								millis - physical_buttons_state[i].time_last > debounce)
+			{
+
+				physical_buttons_state[i].changed = 0;
+				physical_buttons_state[i].current_state = physical_buttons_state[i].pin_state;
+				//physical_buttons_state[i].cnt++;
+			}
+			// reset if state changed during debounce period
+			else if (physical_buttons_state[i].changed &&
+								millis - physical_buttons_state[i].time_last > debounce)
+			{
+				physical_buttons_state[i].changed = 0;
+			}
+	}
+}
+
+static void LogicalButtonProcessTimer (logical_buttons_state_t * p_button_state, uint32_t millis, dev_config_t * p_dev_config, uint8_t num)
+{
+	uint16_t tmp_press_time;
+	uint16_t tmp_delay_time;
+	
+	// get toggle press timer	
+	switch (p_dev_config->buttons[num].press_timer)
+	{	
+			case BUTTON_TIMER_1:
+				tmp_press_time = p_dev_config->button_timer1_ms;
+				break;
+			case BUTTON_TIMER_2:
+				tmp_press_time = p_dev_config->button_timer2_ms;
+				break;
+			case BUTTON_TIMER_3:
+				tmp_press_time = p_dev_config->button_timer3_ms;
+				break;
+			default:
+					tmp_press_time = 100;
+				break;
+	}
+	
+	// get delay 	
+	if(tmp_press_time <= 0)
+	{
+		tmp_press_time = 100;
+	}
+	switch (p_dev_config->buttons[num].delay_timer)
+	{	
+		case BUTTON_TIMER_1:
+				tmp_delay_time = p_dev_config->button_timer1_ms;
+				break;
+		case BUTTON_TIMER_2:
+				tmp_delay_time = p_dev_config->button_timer2_ms;
+				break;
+		case BUTTON_TIMER_3:
+				tmp_delay_time = p_dev_config->button_timer3_ms;
+				break;
+		default:
+				tmp_delay_time = 0;
+				break;
+	}
+		
+	// set max delay timer for sequential and radio buttons // heroviy kostil`, need if for check all seq buttons for types of timings
+//	if (p_dev_config->buttons[num].delay_timer && 
+//		 (p_dev_config->buttons[num].type == SEQUENTIAL_TOGGLE || p_dev_config->buttons[num].type == SEQUENTIAL_BUTTON))
+//	{
+//		if(p_dev_config->button_timer1_ms > p_dev_config->button_timer2_ms && p_dev_config->button_timer1_ms > p_dev_config->button_timer3_ms)
+//				tmp_delay_time = p_dev_config->button_timer1_ms;
+//		else if(p_dev_config->button_timer2_ms > p_dev_config->button_timer1_ms && p_dev_config->button_timer2_ms > p_dev_config->button_timer3_ms)
+//				tmp_delay_time = p_dev_config->button_timer2_ms;
+//		else
+//				tmp_delay_time = p_dev_config->button_timer3_ms;
+//	}
+	
+	// check if delay timer elapsed
+	if ((p_button_state->delay_act == BUTTON_ACTION_DELAY && millis - p_button_state->time_last > tmp_delay_time &&
+						millis - p_button_state->time_last < tmp_press_time + tmp_delay_time))
+	{	
+		p_button_state->delay_act = BUTTON_ACTION_PRESS;		
+	}
+	// check if press timer elapsed
+	else if ((p_button_state->delay_act == BUTTON_ACTION_PRESS && 
+			 millis - p_button_state->time_last > tmp_press_time + tmp_delay_time))
+	{
+		p_button_state->delay_act = BUTTON_ACTION_IDLE;
+	}
+}
+
+/**
+  * @brief  Getting logical button state accoring to its configuration
+  * @param  p_button_state:	Pointer to button state structure
+	* @param  pov_buf: Pointer to POV states buffer
+	* @param  p_dev_config: Pointer to device configuration
+	* @param  num: Button number
+  * @retval None
+  */
+void LogicalButtonProcessState (logical_buttons_state_t * p_button_state, uint8_t * pov_buf, dev_config_t * p_dev_config, uint8_t num)
+{	
+	
+	uint32_t millis;
+	uint8_t pov_group = 0;
+	
+	millis = GetTick();
+	LogicalButtonProcessTimer(p_button_state, millis, p_dev_config, num);
+	
+		switch (p_dev_config->buttons[num].type)
+		{				
+			case BUTTON_NORMAL:
+			case POV1_CENTER:
+			case POV2_CENTER:
+				if (p_button_state->delay_act == BUTTON_ACTION_DELAY)
+				{
+					// nop
+				}
+				else if (p_button_state->delay_act == BUTTON_ACTION_PRESS)
+				{
+					p_button_state->current_state = p_button_state->on_state;
+				}
+				else if (p_button_state->curr_physical_state > p_button_state->prev_physical_state)		// triggered in IDLE
+				{
+					p_button_state->delay_act = BUTTON_ACTION_DELAY;
+					p_button_state->time_last = millis;
+					p_button_state->on_state = p_button_state->curr_physical_state;
+					//p_button_state->off_state = !p_button_state->on_state;
+				}
+				else	// IDLE state
+				{
+					p_button_state->current_state = p_button_state->curr_physical_state;
+				}
+				break;
+				
+			case BUTTON_TOGGLE:
+				if (p_button_state->delay_act == BUTTON_ACTION_DELAY)
+				{
+					// nop
+				}
+				else if (p_button_state->delay_act == BUTTON_ACTION_PRESS)
+				{
+					p_button_state->current_state = p_button_state->on_state;
+				}
+				else if (p_button_state->curr_physical_state > p_button_state->prev_physical_state)		// triggered in IDLE
+				{
+					p_button_state->delay_act = BUTTON_ACTION_DELAY;
+					p_button_state->time_last = millis;
+					p_button_state->on_state = !p_button_state->current_state;
+					p_button_state->off_state = p_button_state->on_state;
+				}
+				else	// IDLE state
+				{
+					// nop
+				}
+				break;
+				
+			case TOGGLE_SWITCH:
+				if (p_button_state->delay_act == BUTTON_ACTION_DELAY)
+				{
+					// nop
+				}
+				else if (p_button_state->delay_act == BUTTON_ACTION_PRESS)
+				{
+					p_button_state->current_state = p_button_state->on_state;
+				}
+				else if (p_button_state->curr_physical_state != p_button_state->prev_physical_state)		// triggered in IDLE
+				{
+					p_button_state->delay_act = BUTTON_ACTION_DELAY;
+					p_button_state->time_last = millis;
+					p_button_state->on_state = 1;				// check when inverted!
+					p_button_state->off_state = 0;
+				}
+				else	// IDLE state
+				{
+					p_button_state->current_state = p_button_state->off_state;
+				}
+				break;
+				
+			case TOGGLE_SWITCH_ON:
+				if (p_button_state->delay_act == BUTTON_ACTION_DELAY)
+				{
+					// nop
+				}
+				else if (p_button_state->delay_act == BUTTON_ACTION_PRESS)
+				{
+					p_button_state->current_state = p_button_state->on_state;
+				}
+				else if (p_button_state->curr_physical_state > p_button_state->prev_physical_state)		// triggered in IDLE
+				{
+					p_button_state->delay_act = BUTTON_ACTION_DELAY;
+					p_button_state->time_last = millis;
+					p_button_state->on_state = 1;				// check when inverted!
+					p_button_state->off_state = 0;
+				}
+				else	// IDLE state
+				{
+					p_button_state->current_state = p_button_state->off_state;
+				}
+				break;
+			 
+			case TOGGLE_SWITCH_OFF:
+				if (p_button_state->delay_act == BUTTON_ACTION_DELAY)
+				{
+					// nop
+				}
+				else if (p_button_state->delay_act == BUTTON_ACTION_PRESS)
+				{
+					p_button_state->current_state = p_button_state->on_state;
+				}
+				else if (p_button_state->curr_physical_state < p_button_state->prev_physical_state)		// triggered in IDLE
+				{
+					p_button_state->delay_act = BUTTON_ACTION_DELAY;
+					p_button_state->time_last = millis;
+					p_button_state->on_state = 1;				// check when inverted!
+					p_button_state->off_state = 0;
+				}
+				else	// IDLE state
+				{
+					p_button_state->current_state = p_button_state->off_state;
+				}
+				break;
+				
+			case POV4_UP:
+			case POV4_RIGHT:
+			case POV4_DOWN:
+			case POV4_LEFT:
+				pov_group = 3;
+			
+			case POV3_UP:
+			case POV3_RIGHT:
+			case POV3_DOWN:
+			case POV3_LEFT:	
+				if (!pov_group) pov_group = 2;
+			
+			case POV2_UP:
+			case POV2_RIGHT:
+			case POV2_DOWN:
+			case POV2_LEFT:		
+				if (!pov_group) pov_group = 1;
+			
+			case POV1_UP:
+			case POV1_RIGHT:
+			case POV1_DOWN:
+			case POV1_LEFT:
+				if (pov_group<=0) pov_group = 0;
+				
+				if (p_button_state->delay_act == BUTTON_ACTION_DELAY)
+				{
+					// nop
+				}
+				else if (p_button_state->delay_act == BUTTON_ACTION_PRESS)
+				{
+					p_button_state->current_state = p_button_state->on_state;
+				}
+				else if (p_button_state->curr_physical_state > p_button_state->prev_physical_state)		// triggered in IDLE
+				{
+					p_button_state->delay_act = BUTTON_ACTION_DELAY;
+					p_button_state->time_last = millis;
+					p_button_state->on_state = p_button_state->curr_physical_state;
+					p_button_state->off_state = !p_button_state->on_state;
+				}
+				else	// IDLE state
+				{
+					//p_button_state->current_state = p_button_state->off_state;
+					p_button_state->current_state = p_button_state->curr_physical_state;
+				}
+					
+				// set bit in povs data
+				if (p_dev_config->buttons[num].type == POV1_UP || p_dev_config->buttons[num].type == POV2_UP ||
+						p_dev_config->buttons[num].type == POV3_UP || p_dev_config->buttons[num].type == POV4_UP)
+				{
+					pov_buf[pov_group] &= ~(1 << 3);
+					pov_buf[pov_group] |= (p_button_state->current_state << 3);
+				}
+				else if (p_dev_config->buttons[num].type == POV1_RIGHT || p_dev_config->buttons[num].type == POV2_RIGHT ||
+								 p_dev_config->buttons[num].type == POV3_RIGHT || p_dev_config->buttons[num].type == POV4_RIGHT)
+				{
+					pov_buf[pov_group] &= ~(1 << 2);
+					pov_buf[pov_group] |= (p_button_state->current_state << 2);
+				}
+				else if (p_dev_config->buttons[num].type == POV1_DOWN || p_dev_config->buttons[num].type == POV2_DOWN ||
+								 p_dev_config->buttons[num].type == POV3_DOWN || p_dev_config->buttons[num].type == POV4_DOWN)
+				{
+					pov_buf[pov_group] &= ~(1 << 1);
+					pov_buf[pov_group] |= (p_button_state->current_state << 1);
+				}
+				else
+				{
+					pov_buf[pov_group] &= ~(1 << 0);
+					pov_buf[pov_group] |= (p_button_state->current_state << 0);
+				}
+				
+				// turn off POV center button if one of directions is pressed
+				if (pov_buf[pov_group] != 0)
+				{
+					if (pov_group == 0)
+					{
+						for (uint8_t i=0; i<MAX_BUTTONS_NUM; i++)	
+						{
+							if (p_dev_config->buttons[i].type == POV1_CENTER)	
+							{
+								logical_buttons_state[i].delay_act = BUTTON_ACTION_IDLE;
+								logical_buttons_state[i].on_state = 0;
+								logical_buttons_state[i].off_state = 0;
+								logical_buttons_state[i].current_state = 0;
+								logical_buttons_state[i].curr_physical_state = 0;
+								logical_buttons_state[i].time_last = 0;		 
+							}
+						}
+					}
+					else if (pov_group == 1)
+					{
+						for (uint8_t i=0; i<MAX_BUTTONS_NUM; i++)	
+						{
+							if (p_dev_config->buttons[i].type == POV2_CENTER)	
+							{
+								logical_buttons_state[i].delay_act = BUTTON_ACTION_IDLE;
+								logical_buttons_state[i].on_state = 0;
+								logical_buttons_state[i].off_state = 0;
+								logical_buttons_state[i].current_state = 0;
+								logical_buttons_state[i].curr_physical_state = 0;
+								logical_buttons_state[i].time_last = 0;		 
+							}
+						}
+					}
+				}
+				
+				break;
+							
+			case RADIO_BUTTON1:
+			case RADIO_BUTTON2:
+			case RADIO_BUTTON3:
+			case RADIO_BUTTON4:
+				if (p_button_state->delay_act == BUTTON_ACTION_DELAY)
+				{
+					// nop
+				}
+				else if (p_button_state->delay_act == BUTTON_ACTION_PRESS)
+				{
+					p_button_state->current_state = p_button_state->on_state;
+					
+					for (uint8_t i=0; i<MAX_BUTTONS_NUM; i++)
+					{
+						if (p_dev_config->buttons[i].type == p_dev_config->buttons[num].type && i != num)
+						{
+							logical_buttons_state[i].current_state = logical_buttons_state[i].off_state;
+						}
+					}
+				}
+				else if (p_button_state->curr_physical_state)// > p_button_state->prev_physical_state)		// triggered in IDLE
+				{
+					p_button_state->delay_act = BUTTON_ACTION_DELAY;
+					p_button_state->time_last = millis;
+					p_button_state->on_state = 1;
+					p_button_state->off_state = 0;
+				}
+				else	// IDLE state
+				{
+					// nop
+				}			
+				break;
+				
+			case SEQUENTIAL_TOGGLE:
+					if (p_button_state->delay_act == BUTTON_ACTION_DELAY)
+				{
+					// nop
+				}
+				else if (p_button_state->delay_act == BUTTON_ACTION_PRESS)
+				{
+					p_button_state->current_state = p_button_state->on_state;
+				}
+				else if (p_button_state->curr_physical_state > p_button_state->prev_physical_state)		// triggered in IDLE
+				{
+					// searching for enabled button
+					uint8_t is_last = 1;
+					uint8_t is_set_found = 0;
+					for (uint8_t i=0; i<MAX_BUTTONS_NUM; i++)
+					{
+						if (p_dev_config->buttons[i].physical_num == p_dev_config->buttons[num].physical_num &&
+							p_dev_config->buttons[i].type == SEQUENTIAL_TOGGLE)
+						{
+							//disable enabled button
+							if (logical_buttons_state[i].on_state == 1 && 
+									logical_buttons_state[i].delay_act == BUTTON_ACTION_IDLE)	// prevent multiple enabling
+							{
+								logical_buttons_state[i].on_state = 0;
+								logical_buttons_state[i].off_state = 0;
+								logical_buttons_state[i].current_state = 0;
+								is_set_found = 1;
+							}
+							else if (is_set_found)	// enable next button in list
+							{
+								logical_buttons_state[i].delay_act = BUTTON_ACTION_DELAY;
+								logical_buttons_state[i].time_last = millis;
+								
+								logical_buttons_state[i].on_state = 1;
+								logical_buttons_state[i].off_state = 0;
+								is_last = 0;
+								break;
+							}
+						}
+					}
+					
+					// previously enabled button was last in list
+					// finding first in list and enable it
+					if (is_last && is_set_found)
+					{
+						for (uint8_t i=0; i<MAX_BUTTONS_NUM; i++)
+						{
+							if (p_dev_config->buttons[i].physical_num == p_dev_config->buttons[num].physical_num &&
+								p_dev_config->buttons[i].type == SEQUENTIAL_TOGGLE)
+							{
+								logical_buttons_state[i].delay_act = BUTTON_ACTION_DELAY;
+								logical_buttons_state[i].time_last = millis;
+								
+								logical_buttons_state[i].on_state = 1;
+								logical_buttons_state[i].off_state = 0;
+								break;
+							}
+						}
+					}
+					
+				}
+				else if (!p_button_state->curr_physical_state)	// IDLE state
+				{
+					// nop
+				}	
+				
+				break;
+
+			case SEQUENTIAL_BUTTON:
+				if (p_button_state->delay_act == BUTTON_ACTION_DELAY)
+				{
+					// nop
+				}
+				else if (p_button_state->delay_act == BUTTON_ACTION_PRESS)
+				{
+					p_button_state->current_state = p_button_state->on_state;
+				}
+				else if (p_button_state->curr_physical_state > p_button_state->prev_physical_state)		// triggered in IDLE
+				{
+					// searching for enabled button
+					uint8_t is_last = 1;
+					uint8_t is_set_found = 0;
+					for (uint8_t i=0; i<MAX_BUTTONS_NUM; i++)
+					{
+						if (p_dev_config->buttons[i].physical_num == p_dev_config->buttons[num].physical_num &&
+							p_dev_config->buttons[i].type == SEQUENTIAL_BUTTON)
+						{
+							//disable enabled button
+							if (logical_buttons_state[i].on_state == 1 && 
+									logical_buttons_state[i].delay_act == BUTTON_ACTION_IDLE)	// prevent multiple enabling
+							{
+								logical_buttons_state[i].on_state = 0;
+								logical_buttons_state[i].off_state = 0;
+								is_set_found = 1;
+							}
+							else if (is_set_found)	// enable next button in list
+							{
+								logical_buttons_state[i].delay_act = BUTTON_ACTION_DELAY;
+								logical_buttons_state[i].time_last = millis;
+								
+								logical_buttons_state[i].on_state = 1;
+								logical_buttons_state[i].off_state = 0;
+								is_last = 0;
+								break;
+							}
+						}
+					}
+					
+					// previously enabled button was last in list
+					// finding first in list and enable it
+					if (is_last && is_set_found)
+					{
+						for (uint8_t i=0; i<MAX_BUTTONS_NUM; i++)
+						{
+							if (p_dev_config->buttons[i].physical_num == p_dev_config->buttons[num].physical_num &&
+								p_dev_config->buttons[i].type == SEQUENTIAL_BUTTON)
+							{
+								logical_buttons_state[i].delay_act = BUTTON_ACTION_DELAY;
+								logical_buttons_state[i].time_last = millis;
+								
+								logical_buttons_state[i].on_state = 1;
+								logical_buttons_state[i].off_state = 0;
+								break;
+							}
+						}
+					}
+					
+				}
+				else if (!p_button_state->curr_physical_state)	// IDLE state
+				{
+					p_button_state->current_state = p_button_state->off_state;
+				}			
+				break;
+				
+			default:
+				break;
+		}		
+}
+
+/**
+  * @brief  Set initial states for radio buttons
+	* @param  p_dev_config: Pointer to device configuration
+  * @retval None
+  */
+void RadioButtons_Init (dev_config_t * p_dev_config)
+{
+	for (uint8_t i=0; i<4; i++)
+	{
+		for (uint8_t j=0; j<MAX_BUTTONS_NUM; j++)
+		{
+			if (p_dev_config->buttons[j].type == (RADIO_BUTTON1 + i))
+			{			
+				logical_buttons_state[j].on_state = 1;
+				logical_buttons_state[j].off_state = 0;
+				logical_buttons_state[j].current_state = logical_buttons_state[j].on_state;
+				break;
+			}
+		}
+	}
+}
+
+/**
+  * @brief  Set initial states for sequential buttons
+	* @param  p_dev_config: Pointer to device configuration
+  * @retval None
+  */
+void SequentialButtons_Init (dev_config_t * p_dev_config)
+{
+	// enable first
+	for (uint8_t physical_num=0; physical_num<MAX_BUTTONS_NUM; physical_num++)
+	{
+		for (uint8_t i=0; i<MAX_BUTTONS_NUM; i++)
+		{
+			if (p_dev_config->buttons[i].type == SEQUENTIAL_TOGGLE &&
+					p_dev_config->buttons[i].physical_num == physical_num)
+			{
+				logical_buttons_state[i].on_state = 1;
+				logical_buttons_state[i].current_state = 1;
+				break;
+			}
+		}
+	}
+	// enable last
+//	for (uint8_t physical_num=0; physical_num<MAX_BUTTONS_NUM; physical_num++)
+//	{
+//		uint8_t k=0;
+//		for (uint8_t i=0; i<MAX_BUTTONS_NUM; i++)
+//		{
+//			if (p_dev_config->buttons[i].type == SEQUENTIAL_BUTTON &&
+//					p_dev_config->buttons[i].physical_num == physical_num)
+//			{
+//				k++;
+//			}
+//		}
+//		if (k>0) logical_buttons_state[k-1].on_state = 1;
+//		
+//	}
+	
+		for (int8_t physical_num = MAX_BUTTONS_NUM - 1; physical_num > -1; physical_num--)
+	{
+		for (int8_t i = MAX_BUTTONS_NUM - 1; i > -1; i--)
+		{
+			if (p_dev_config->buttons[i].type == SEQUENTIAL_BUTTON &&
+					p_dev_config->buttons[i].physical_num != physical_num)
+			{
+				logical_buttons_state[i].on_state = 1;
+				//buttons_state[i].current_state = 1;
+				//buttons_state[i].prev_state = 1;
+				break;
+			}
+		}
+	}
+}
+
+/**
+  * @brief  Checking single button state
+  * @param  pin_num:	Number of pin where button is connected
+	* @param  p_dev_config: Pointer to device configuration
+  * @retval Buttons state
+  */
+uint8_t DirectButtonGet (uint8_t pin_num,  dev_config_t * p_dev_config)
+{	
+	if (p_dev_config->pins[pin_num] == BUTTON_VCC)
+	{
+		return GPIO_ReadInputDataBit(pin_config[pin_num].port, pin_config[pin_num].pin);
+	}
+	else 
+	{
+		return !GPIO_ReadInputDataBit(pin_config[pin_num].port, pin_config[pin_num].pin);
+	}	
+}
+
+/**
+  * @brief  Getting buttons states of matrix buttons
+	* @param  raw_button_data_buf: Pointer to raw buttons data buffer
+	* @param  p_dev_config: Pointer to device configuration
+	* @param  pos: Pointer to button position counter
+  * @retval None
+  */
+void MaxtrixButtonsGet (uint8_t * raw_button_data_buf, dev_config_t * p_dev_config, uint8_t * pos)
+{
+	// get matrix buttons
+	for (int i=0; i<USED_PINS_NUM; i++)
+	{
+		if ((p_dev_config->pins[i] == BUTTON_ROW) && ((*pos) < MAX_BUTTONS_NUM))
+		{
+			// tie Row pin to ground
+			GPIO_WriteBit(pin_config[i].port, pin_config[i].pin, Bit_RESET);
+			
+			// get states at Columns
+			for (int k=0; k<USED_PINS_NUM; k++)
+			{
+				if (p_dev_config->pins[k] == BUTTON_COLUMN && (*pos) < MAX_BUTTONS_NUM)
+				{ 
+					raw_button_data_buf[*pos] = DirectButtonGet(k, p_dev_config);
+					(*pos)++;
+				}
+			}
+			// return Row pin to Hi-Z state
+			GPIO_WriteBit(pin_config[i].port, pin_config[i].pin, Bit_SET);
+		}
+	}
+}
+
+/**
+  * @brief  Getting buttons states of single buttons
+	* @param  raw_button_data_buf: Pointer to raw buttons data buffer
+	* @param  p_dev_config: Pointer to device configuration
+	* @param  pos: Pointer to button position counter
+  * @retval None
+  */
+void SingleButtonsGet (uint8_t * raw_button_data_buf, dev_config_t * p_dev_config, uint8_t * pos)
+{
+	for (int i=0; i<USED_PINS_NUM; i++)
+	{
+		if (p_dev_config->pins[i] == BUTTON_GND || 
+				p_dev_config->pins[i] == BUTTON_VCC)
+		{
+			if ((*pos) < MAX_BUTTONS_NUM)
+			{
+				raw_button_data_buf[*pos] = DirectButtonGet(i, p_dev_config);
+				(*pos)++;
+			}
+			else break;
+		}
+	}
+}
+
+
+uint8_t ButtonsReadPhysical(dev_config_t * p_dev_config, uint8_t * p_buf)
+{
+	uint8_t pos = 0;
+	
+	// Getting physical buttons states
+	MaxtrixButtonsGet(p_buf, p_dev_config, &pos);
+	ShiftRegistersGet(p_buf, p_dev_config, &pos);
+	a2b_first = pos;
+	AxesToButtonsGet(p_buf, p_dev_config, &pos);
+	a2b_last = pos;
+	SingleButtonsGet(p_buf, p_dev_config, &pos);
+	
+	return pos;
+}
+
+/**
+  * @brief  Checking all buttons routine
+	* @param  p_dev_config: Pointer to device configuration
+  * @retval None
+  */
+void ButtonsReadLogical (dev_config_t * p_dev_config)
+{
+	// Process regular buttons
+	for (uint8_t i=0; i<MAX_BUTTONS_NUM; i++)
+	{
+		uint8_t shift_num = 0;
+		
+		// check logical buttons to have shift modificators							// disable if no shift?
+		if (p_dev_config->shift_config[0].button >=0 ||										// or shift_config[*].button ?
+				p_dev_config->shift_config[1].button >=0 ||
+				p_dev_config->shift_config[2].button >=0 ||
+				p_dev_config->shift_config[3].button >=0 ||
+				p_dev_config->shift_config[4].button >=0)	
+		{
+			for (uint8_t j=0; j<MAX_BUTTONS_NUM; j++)
+			{
+				int8_t btn = p_dev_config->buttons[j].physical_num;
+				
+				if (btn == i && (p_dev_config->buttons[j].shift_modificator))				// we found button with shift modificator 
+				{
+					shift_num = p_dev_config->buttons[j].shift_modificator;
+					if (shifts_state & 1<<(shift_num-1))											// shift pressed for this button
+					{
+						logical_buttons_state[j].prev_physical_state = logical_buttons_state[j].curr_physical_state;
+						logical_buttons_state[j].curr_physical_state = physical_buttons_state[p_dev_config->buttons[j].physical_num].current_state;
+						
+						LogicalButtonProcessState(&logical_buttons_state[j], pov_pos, p_dev_config, j);
+					}
+					else if (logical_buttons_state[j].current_state)	// shift released for this button
+					{
+						// disable button
+						logical_buttons_state[j].delay_act = BUTTON_ACTION_IDLE;
+						logical_buttons_state[j].on_state = 0;
+						logical_buttons_state[j].off_state = 0;
+						logical_buttons_state[j].current_state = 0;
+						logical_buttons_state[j].curr_physical_state = 0;
+						logical_buttons_state[j].time_last = 0;			
+						LogicalButtonProcessState(&logical_buttons_state[j], pov_pos, p_dev_config, j);
+					}
+				}
+			}
+		}
+		
+		if (shift_num == 0)		// we found not shift modificated physical button
+		{
+			for (uint8_t j=0; j<MAX_BUTTONS_NUM; j++)
+			{
+				if (p_dev_config->buttons[j].physical_num == i)		// we found corresponding logical button
+				{
+					logical_buttons_state[j].prev_physical_state = logical_buttons_state[j].curr_physical_state;
+					logical_buttons_state[j].curr_physical_state = physical_buttons_state[p_dev_config->buttons[j].physical_num].current_state;		
+					
+					LogicalButtonProcessState(&logical_buttons_state[j], pov_pos, p_dev_config, j);
+				}
+			}
+		}		
+		else	// check if shift is released for modificated physical button
+		{
+			for (uint8_t j=0; j<MAX_BUTTONS_NUM; j++)
+			{
+				if (p_dev_config->buttons[j].physical_num == i && (shifts_state) == 0 &&
+					(p_dev_config->buttons[j].shift_modificator) == 0)
+				{
+					logical_buttons_state[j].prev_physical_state = logical_buttons_state[j].curr_physical_state;
+					logical_buttons_state[j].curr_physical_state = physical_buttons_state[p_dev_config->buttons[j].physical_num].current_state;
+					
+					LogicalButtonProcessState(&logical_buttons_state[j], pov_pos, p_dev_config, j);
+				}
+				// shift pressed
+				else if (p_dev_config->buttons[j].physical_num == i && shifts_state & (1<<0) &&
+					(p_dev_config->buttons[j].shift_modificator) == 0)
+				{
+					// disable button
+					if (logical_buttons_state[j].current_state)	
+					{
+						logical_buttons_state[j].delay_act = BUTTON_ACTION_IDLE;
+						logical_buttons_state[j].on_state = 0;
+						logical_buttons_state[j].off_state = 0;
+						logical_buttons_state[j].current_state = 0;
+						logical_buttons_state[j].curr_physical_state = 0;
+						logical_buttons_state[j].time_last = 0;
+						LogicalButtonProcessState(&logical_buttons_state[j], pov_pos, p_dev_config, j);
+					}	
+				}
+				else if (p_dev_config->buttons[j].physical_num == i && shifts_state & (1<<1)	&&
+					(p_dev_config->buttons[j].shift_modificator) == 0)
+				{
+					// disable button
+					if (logical_buttons_state[j].current_state)	
+					{
+						logical_buttons_state[j].delay_act = BUTTON_ACTION_IDLE;
+						logical_buttons_state[j].on_state = 0;
+						logical_buttons_state[j].off_state = 0;
+						logical_buttons_state[j].current_state = 0;	
+						logical_buttons_state[j].curr_physical_state = 0;
+						logical_buttons_state[j].time_last = 0;						
+						LogicalButtonProcessState(&logical_buttons_state[j], pov_pos, p_dev_config, j);
+					}		
+				}
+				else if (p_dev_config->buttons[j].physical_num == i && shifts_state & (1<<2) &&
+					(p_dev_config->buttons[j].shift_modificator) == 0)
+				{
+					// disable button
+					if (logical_buttons_state[j].current_state)	
+					{
+						logical_buttons_state[j].delay_act = BUTTON_ACTION_IDLE;
+						logical_buttons_state[j].on_state = 0;
+						logical_buttons_state[j].off_state = 0;
+						logical_buttons_state[j].current_state = 0;	
+						logical_buttons_state[j].curr_physical_state = 0;						
+						logical_buttons_state[j].time_last = 0;						
+						LogicalButtonProcessState(&logical_buttons_state[j], pov_pos, p_dev_config, j);
+					}	
+				}
+				else if (p_dev_config->buttons[j].physical_num == i && shifts_state & (1<<3) &&
+					(p_dev_config->buttons[j].shift_modificator) == 0)
+				{
+					// disable button
+					if (logical_buttons_state[j].current_state)	
+					{
+						logical_buttons_state[j].delay_act = BUTTON_ACTION_IDLE;
+						logical_buttons_state[j].on_state = 0;
+						logical_buttons_state[j].off_state = 0;
+						logical_buttons_state[j].current_state = 0;
+						logical_buttons_state[j].curr_physical_state = 0;
+						logical_buttons_state[j].time_last = 0;									
+						LogicalButtonProcessState(&logical_buttons_state[j], pov_pos, p_dev_config, j);
+					}		
+				}
+				else if (p_dev_config->buttons[j].physical_num == i && shifts_state & (1<<4) &&
+					(p_dev_config->buttons[j].shift_modificator) == 0)
+				{
+					// disable button
+					if (logical_buttons_state[j].current_state)	
+					{
+						logical_buttons_state[j].delay_act = BUTTON_ACTION_IDLE;
+						logical_buttons_state[j].on_state = 0;
+						logical_buttons_state[j].off_state = 0;
+						logical_buttons_state[j].current_state = 0;
+						logical_buttons_state[j].curr_physical_state = 0;
+						logical_buttons_state[j].time_last = 0;									
+						LogicalButtonProcessState(&logical_buttons_state[j], pov_pos, p_dev_config, j);
+					}	
+				}
+			}
+		}
+	}	
+	
+	shifts_state = 0;
+	for (uint8_t i=0; i<5; i++)
+	{
+		if (p_dev_config->shift_config[i].button >= 0)
+		{				
+			shifts_state |= (logical_buttons_state[p_dev_config->shift_config[i].button].current_state << i);
+		}
+	}
+	
+	// convert data to report format	
+	uint8_t k = 0;
+		
+	NVIC_DisableIRQ(TIM2_IRQn);			// prevent not atomic read
+	for (int i=0;i<MAX_BUTTONS_NUM;i++)
+	{
+			uint8_t is_enabled = !p_dev_config->buttons[i].is_disabled && (p_dev_config->buttons[i].physical_num >= 0);
+		
+			if (is_enabled)
+			{
+				buttons_data[(k & 0xF8)>>3] &= ~(1 << (k & 0x07));
+				if (!p_dev_config->buttons[i].is_inverted)
+				{					
+					buttons_data[(k & 0xF8)>>3] |= (logical_buttons_state[i].current_state << (k & 0x07));
+				}
+				else
+				{
+					buttons_data[(k & 0xF8)>>3] |= (!logical_buttons_state[i].current_state << (k & 0x07));
+				}			
+			}		
+			if (!p_dev_config->is_dynamic_config || is_enabled)	k++;		// increment only if non dynamic or dynamic and enabled
+				
+	}
+	// resume IRQ
+	NVIC_EnableIRQ(TIM2_IRQn);
+	
+	// convert POV data to report format
+	for (int i=0; i<MAX_POVS_NUM; i++)
+	{
+		switch (pov_pos[i])
+		{
+			case 1:
+				pov_data[i] = 0x06;
+				break;
+			case 2:
+				pov_data[i] = 0x04;
+				break;
+			case 3:
+				pov_data[i] = 0x05;
+				break;
+			case 4:
+				pov_data[i] = 0x02;
+				break;
+			case 6:
+				pov_data[i] = 0x03;
+				break;
+			case 8:
+				pov_data[i] = 0x00;
+				break;
+			case 9:
+				pov_data[i] = 0x07;
+				break;
+			case 12:
+				pov_data[i] = 0x01;
+				break;
+			default:
+				pov_data[i] = 0xFF;
+				break;
+		}
+	}
+}
+
+/**
+  * @brief  Getting buttons data in report format
+	* @param  raw_data: Pointer to target buffer of physical buttons
+	* @param  data: Pointer to target buffer of logical buttons
+  * @retval None
+  */
+void ButtonsGet (uint8_t * raw_data, button_data_t * data, uint8_t * shift_data)
+{
+	if (raw_data != NULL)
+	{
+		memcpy(raw_data, raw_buttons_data, sizeof(raw_buttons_data));
+	}
+	if (data != NULL)
+	{
+		memcpy(data, buttons_data, sizeof(buttons_data));
+	}
+	if (data != NULL)
+	{
+		memcpy(shift_data, &shifts_state, sizeof(shifts_state));
+	}
+}
+/**
+  * @brief  Getting POV data in report format
+	* @param  data: Pointer to target buffer
+  * @retval None
+  */
+void POVsGet (pov_data_t * data)
+{
+	if (data != NULL)
+	{
+		memcpy(data, pov_data, sizeof(pov_data));
+	}
+}
+
+
+