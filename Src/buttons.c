--- conflicted
+++ resolved
@@ -675,13 +675,8 @@
 	uint8_t k = 0;
 	for (int i=0;i<MAX_BUTTONS_NUM;i++)
 	{
-<<<<<<< HEAD
-			uint8_t is_button_to_axis = 0;
-						
-=======
 			uint8_t is_hidden = 0;
 			
->>>>>>> 16896e5e
 			// buttons is mapped to shift
 			if (i == p_dev_config->shift_config[0].button ||
 					i == p_dev_config->shift_config[1].button ||
@@ -719,15 +714,6 @@
 
 			if (!is_hidden)
 			{
-<<<<<<< HEAD
-				// disable data updating from IRQ
-				NVIC_DisableIRQ(TIM1_UP_IRQn);
-				
-				buttons_data[(i & 0xF8)>>3] &= ~(1 << (i & 0x07));
-				buttons_data[(i & 0xF8)>>3] |= (buttons_state[i].current_state << (i & 0x07));
-				
-				// restore IRQ
-=======
 				// prevent not atomic read
 				NVIC_DisableIRQ(TIM1_UP_IRQn);
 				
@@ -736,7 +722,6 @@
 				k++;
 				
 				// resume IRQ
->>>>>>> 16896e5e
 				NVIC_EnableIRQ(TIM1_UP_IRQn);
 			}
 	}
