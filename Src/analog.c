--- conflicted
+++ resolved
@@ -534,14 +534,8 @@
       tmp[i] = 0 - tmp[i];
     }
 	}
-<<<<<<< HEAD
    
 	
-=======
-      
-	// prevent not atomic read
-	NVIC_DisableIRQ(TIM1_UP_IRQn);
->>>>>>> 16896e5e
 	for (uint8_t i=0; i<MAX_AXIS_NUM; i++)
 	{
 		// Multi-axis process
@@ -582,13 +576,8 @@
 		// restore IRQ
 		NVIC_EnableIRQ(TIM1_UP_IRQn);
 	}
-<<<<<<< HEAD
-	
-	
-=======
-	// resume IRQ
-	NVIC_EnableIRQ(TIM1_UP_IRQn);
->>>>>>> 16896e5e
+	
+	
 }
 
 /**
