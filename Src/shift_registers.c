--- conflicted
+++ resolved
@@ -117,10 +117,6 @@
 				}
 				GPIOB->ODR |= GPIO_Pin_3;			
 				for (int i=0; i<SHIFTREG_TICK_DELAY; i++) __NOP();
-<<<<<<< HEAD
-				
-=======
->>>>>>> 57111add
 				
 				mask = mask >> 1;
 			} while (mask);
@@ -135,16 +131,9 @@
 				{
 					data[i] |= mask; 
 				}				
-<<<<<<< HEAD
-				GPIOB->ODR |= GPIO_Pin_3;			
-				for (int i=0; i<SHIFTREG_TICK_DELAY; i++) __NOP();	
-				
-				
-=======
 				GPIOB->ODR |= GPIO_Pin_3;
 				for (int i=0; i<SHIFTREG_TICK_DELAY; i++) __NOP();
 
->>>>>>> 57111add
 				mask = mask >> 1;
 			} while (mask);
 		}
