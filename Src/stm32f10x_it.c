--- conflicted
+++ resolved
@@ -40,14 +40,7 @@
 /* Private macro -------------------------------------------------------------*/
 /* Private variables ---------------------------------------------------------*/
 volatile int32_t millis =0, joy_millis=0;
-<<<<<<< HEAD
-extern app_config_t config;
-=======
 extern dev_config_t dev_config;
-joy_report_t joy_report;
-uint8_t btn_num = 0;
-uint8_t	physical_buttons_data[MAX_BUTTONS_NUM];
->>>>>>> 16896e5e
 /* Private function prototypes -----------------------------------------------*/
 /* Private functions ---------------------------------------------------------*/
 
@@ -206,13 +199,9 @@
 
 void TIM1_UP_IRQHandler(void)
 {
-<<<<<<< HEAD
 	uint8_t btn_num = 0;
 	uint8_t	physical_buttons_data[MAX_BUTTONS_NUM];
 	joy_report_t joy_report;
-=======
-	app_config_t tmp_app_config;
->>>>>>> 16896e5e
 	
 	if (TIM_GetITStatus(TIM1, TIM_IT_Update))
 	{
@@ -223,9 +212,7 @@
 		if (millis - joy_millis > dev_config.exchange_period_ms )
 		{
 			joy_millis = millis;
-			
-			AppConfigGet(&tmp_app_config);
-			
+				
 			// getting fresh data to joystick report buffer
 			ButtonsGet(physical_buttons_data, joy_report.button_data, &joy_report.shift_button_data);
 			AnalogGet(joy_report.axis_data, NULL, joy_report.raw_axis_data);	
