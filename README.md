--- conflicted
+++ resolved
@@ -11,37 +11,34 @@
 ## Features
 FreeJoy supports the following external periphery:
 
-* 8 analog inputs
-* 128 push buttons or toggle switches
-* 4 POV hats
-* 16 Incremental encoders
-* Converting analog inputs to buttons (up to 12 buttons per axis)
-* Shift registers 74HC165 and CD4021 for extending inpits number
-* TLE5010/TLE5011 sensors as axes sources
-* 3 PWM channels for LED lighting
-* LEDs bindable to buttons states
+- 8 analog inputs (12 bit output resolution)
+- axis to buttons function (up to 12 buttons per axis)
+- buttons/encoders to axis functions
+- 128 digital inputs (buttons, toggle switches, hat povs, encoders)
+- 5 shift modificators
+- 4 hat povs
+- 16 incremental encoders
+- shift registers 74HC165 and CD4021
+- digital sensors  TLE5010/5011, AS5600, MLX90393 (SPI interface only)
+- external ADCs ADS1115 and MCP3201/02/04/08
+- 3 PWM channels for lighting
+- 24 LEDs (single or matrix) bindable to button's states
+- device name and other USB settings
 
 ## Axes
-FreeJoy supports up to 8 analog inputs at pins A0-A7 and TLE5010/5011 sensors as axes sources. Every axis has its own settings as:
+FreeJoy supports up to 8 analog inputs at pins A0-A7 and digital sensors as axes sources. Every axis has its own settings as:
 
 * Source/destination (X, Y, Z, Rx, Ry, Rz, Slider1, Slider2)
 * Output enabling/disabling
 * Resolution
-<<<<<<< HEAD
 * Calibration (manual or auto)
 * Smoothing (7 levels of filtration)
 * Inversion
 * Deadband (dynamic or center)
 * Axis offset option (magnet offset)
-=======
-* Calibration (manual or automatical)
-* Smothing (7 levels of filtration)
-* Inversion
-* Deadband (dynamic or center)
-* Magnet offset option
->>>>>>> 4a9740c3
 * Curve shaping
 * Functions for combined axes
+* Buttons from axes
 * Axes from buttons/encoders
 
 ## Buttons
